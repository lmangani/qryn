--- conflicted
+++ resolved
@@ -85,55 +85,6 @@
   }
 })
 
-<<<<<<< HEAD
-/* Protobuf Handler */
-fastify.addContentTypeParser('application/x-protobuf', { parseAs: 'buffer' },
-  async function (req, body, done) {
-    let _data = await snappy.uncompress(body)
-    _data = messages.PushRequest.decode(_data)
-    _data.streams = _data.streams.map(s => ({
-      ...s,
-      entries: s.entries.map(e => {
-        const millis = Math.floor(e.timestamp.nanos / 1000000)
-        return {
-          ...e,
-          timestamp: e.timestamp.seconds * 1000 + millis
-        }
-      })
-    }))
-    return _data.streams
-  })
-fastify.addContentTypeParser('*', function (request, payload, done) {
-  if (request.headers['content-type']) {
-    done(payload)
-    return
-  }
-  let data = ''
-  payload.on('data', chunk => { data += chunk })
-  payload.on('end', () => {
-    done(null, data)
-  })
-})
-fastify.addSchema({
-  $id: 'http://cloki/alertRule.json',
-  type: 'object',
-  properties: {
-    name: {
-      type: 'string'
-    },
-    request: {
-      type: 'string'
-    },
-    labels: {
-      type: 'object',
-      additionalProperties: {
-        type: 'string'
-      }
-    }
-  },
-  required: ['name', 'request']
-})
-=======
 try {
   const snappy = require('snappyjs')
   /* Protobuf Handler */
@@ -158,7 +109,36 @@
   console.log('Protobuf ingesting is unsupported')
 }
 
->>>>>>> 650b31d8
+fastify.addContentTypeParser('*', function (request, payload, done) {
+  if (request.headers['content-type']) {
+    done(payload)
+    return
+  }
+  let data = ''
+  payload.on('data', chunk => { data += chunk })
+  payload.on('end', () => {
+    done(null, data)
+  })
+})
+fastify.addSchema({
+  $id: 'http://cloki/alertRule.json',
+  type: 'object',
+  properties: {
+    name: {
+      type: 'string'
+    },
+    request: {
+      type: 'string'
+    },
+    labels: {
+      type: 'object',
+      additionalProperties: {
+        type: 'string'
+      }
+    }
+  },
+  required: ['name', 'request']
+})
 /* 404 Handler */
 const handler404 = require('./lib/handlers/404.js').bind(this)
 fastify.setNotFoundHandler(handler404)
