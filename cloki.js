#!/usr/bin/env node

/*
 * Loki API to Clickhouse Gateway
 * (C) 2018-2022 QXIP BV
 */

this.readonly = process.env.READONLY || false
this.http_user = process.env.CLOKI_LOGIN || undefined
this.http_password = process.env.CLOKI_PASSWORD || undefined

require('./plugins/engine')

const DATABASE = require('./lib/db/clickhouse')
const UTILS = require('./lib/utils')
const { EventEmitter } = require('events')

/* ProtoBuf Helpers */
const fs = require('fs')
const path = require('path')
const protoBuff = require('protocol-buffers')
const messages = protoBuff(fs.readFileSync('lib/loki.proto'))
const protobufjs = require('protobufjs')
const WriteRequest = protobufjs.loadSync(path.join(__dirname, 'lib/prompb.proto')).lookupType('WriteRequest')

const logger = require('./lib/logger')

/* Alerting */
const { startAlerting, stop } = require('./lib/db/alerting')
const yaml = require('yaml')
const { CLokiError } = require('./lib/handlers/errors')

/* Fingerprinting */
this.fingerPrint = UTILS.fingerPrint
this.toJSON = UTILS.toJSON

/* Database this.bulk Helpers */
this.bulk = DATABASE.cache.bulk // samples
this.bulk_labels = DATABASE.cache.bulk_labels // labels
this.labels = DATABASE.cache.labels // in-memory labels

/* Function Helpers */
this.labelParser = UTILS.labelParser

const init = DATABASE.init
this.reloadFingerprints = DATABASE.reloadFingerprints
this.scanFingerprints = DATABASE.scanFingerprints
this.instantQueryScan = DATABASE.instantQueryScan
this.tempoQueryScan = DATABASE.tempoQueryScan
this.scanMetricFingerprints = DATABASE.scanMetricFingerprints
this.tempoQueryScan = DATABASE.tempoQueryScan
this.scanClickhouse = DATABASE.scanClickhouse
let profiler = null

const shaper = {
  onParse: 0,
  onParsed: new EventEmitter(),
  shapeInterval: setInterval(() => {
    shaper.onParse = 0
    shaper.onParsed.emit('parsed')
  }, 1000),
  /**
   *
   * @param size {number}
   * @returns {Promise<void>}
   */
  register: async (size) => {
    while (shaper.onParse + size > 5e10) {
      await new Promise(resolve => { shaper.onParsed.once('parsed') })
    }
    shaper.onParse += size
  },
  stop: () => {
    shaper.shapeInterval && clearInterval(shaper.shapeInterval)
    shaper.shapeInterval = null
    shaper.onParsed.removeAllListeners('parsed')
    shaper.onParsed = null
  }
}

/**
 *
 * @param req {FastifyRequest}
 * @param limit {number}
 * @returns {number}
 */
function getContentLength (req, limit) {
  if (!req.headers['content-length'] || isNaN(parseInt(req.headers['content-length']))) {
    throw new CLokiError(400, 'Content-Length is required')
  }
  const res = parseInt(req.headers['content-length'])
  if (limit && res > limit) {
    throw new CLokiError(400, 'Request is too big')
  }
  return res
}

/**
 *
 * @param req {FastifyRequest}
 * @returns {Promise<string>}
 */
async function getContentBody (req) {
  let body = ''
  req.raw.on('data', data => {
    body += data.toString()
  })
  await new Promise(resolve => req.raw.once('end', resolve))
  return body
}

/**
 *
 * @param req {FastifyRequest}
 * @returns {Promise<void>}
 */
async function genericJSONParser (req) {
  try {
    const length = getContentLength(req, 1e9)
    if (req.routerPath === '/loki/api/v1/push' && length > 5e6) {
      return
    }
    await shaper.register(length)
    return JSON.parse(await getContentBody(req))
  } catch (err) {
    err.statusCode = 400
    throw err
  }
}

(async () => {
  if (!this.readonly) {
    await init(process.env.CLICKHOUSE_DB || 'cloki')
    await startAlerting()
  }
  if (!this.readonly && process.env.PROFILE) {
    const tag = JSON.stringify({ profiler_id: process.env.PROFILE, label: 'RAM usage' })
    const fp = this.fingerPrint(tag)
    profiler = setInterval(() => {
      this.bulk_labels.add([[new Date().toISOString().split('T')[0], fp, tag, '']])
      this.bulk.add([[fp, Date.now(), process.memoryUsage().rss / 1024 / 1024, '']])
    }, 1000)
  }
})().catch((err) => {
  logger.error({ err }, 'Error starting cloki')
  process.exit(1)
})

/* Fastify Helper */
const fastify = require('fastify')({
  logger,
  requestTimeout: parseInt(process.env.FASTIFY_REQUESTTIMEOUT) || 0,
  maxRequestsPerSocket: parseInt(process.env.FASTIFY_MAXREQUESTS) || 0
})

fastify.register(require('fastify-url-data'))
fastify.register(require('fastify-websocket'))

/* CORS Helper */
const CORS = process.env.CORS_ALLOW_ORIGIN || '*'
fastify.register(require('fastify-cors'), {
  origin: CORS
})

fastify.after((err) => {
  if (err) {
    logger.error({ err }, 'Error creating http response')
    throw err
  }
})

/* Enable Simple Authentication */
if (this.http_user && this.http_password) {
  function checkAuth (username, password, req, reply, done) {
    if (username === this.http_user && password === this.http_password) {
      done()
    } else {
      done(new Error('Unauthorized!: Wrong username/password.'))
    }
  }
  const validate = checkAuth.bind(this)

  fastify.register(require('fastify-basic-auth'), {
    validate
  })
  fastify.after(() => {
    fastify.addHook('preHandler', fastify.basicAuth)
  })
}

fastify.addContentTypeParser('application/yaml', {},
  async function (req, body, done) {
    try {
      const length = getContentLength(req, 5e6)
      await shaper.register(length)
      const json = yaml.parse(await getContentBody(req))
      return json
    } catch (err) {
      err.statusCode = 400
      throw err
    }
  })

try {
  const snappy = require('snappyjs')
  /* Protobuf Handler */
  fastify.addContentTypeParser('application/x-protobuf', {},
    async function (req, body, done) {
      try {
        const length = getContentLength(req, 5e6)
        await shaper.register(length)
        let body = new Uint8Array()
        req.raw.on('data', (data) => {
          body = new Uint8Array([...body, ...Uint8Array.from(data)])
        })
        await new Promise(resolve => req.raw.once('end', resolve))
        // Prometheus Protobuf Write Handler
        if (req.url === '/api/v1/prom/remote/write') {
          let _data = await snappy.uncompress(body)
          _data = WriteRequest.decode(_data)
          _data.timeseries = _data.timeseries.map(s => ({
            ...s,
            samples: s.samples.map(e => {
              const millis = parseInt(e.timestamp.toNumber())
              return {
                ...e,
                timestamp: millis
              }
            })
          }))
          return _data
          // Loki Protobuf Push Handler
        } else {
          let _data = await snappy.uncompress(body)
          _data = messages.PushRequest.decode(Buffer.from(_data))
          _data.streams = _data.streams.map(s => ({
            ...s,
            entries: s.entries.map(e => {
              const millis = Math.floor(e.timestamp.nanos / 1000000)
              return {
                ...e,
                timestamp: e.timestamp.seconds * 1000 + millis
              }
            })
          }))
          return _data.streams
        }
<<<<<<< HEAD
      } catch (e) {
        console.log(e)
        throw e
=======
      } catch (err) {
        logger.error({ err }, 'Error handling protobuf conversion')
        throw err
>>>>>>> bbc40cca
      }
    })
} catch (err) {
  logger.error({ err }, 'Protobuf ingesting is unsupported')
}

fastify.addContentTypeParser('application/json', {},
  async function (req, body, done) {
    return await genericJSONParser(req)
  })

/* Null content-type handler for CH-MV HTTP PUSH */
fastify.addContentTypeParser('*', {},
  async function (req, body, done) {
    return await genericJSONParser(req)
  })

/* 404 Handler */
const handler404 = require('./lib/handlers/404.js').bind(this)
fastify.setNotFoundHandler(handler404)
fastify.setErrorHandler(require('./lib/handlers/errors').handler.bind(this))

/* Hello cloki test API */
const handlerHello = require('./lib/handlers/ready').bind(this)
fastify.get('/hello', handlerHello)
fastify.get('/ready', handlerHello)

/* Write Handler */
const handlerPush = require('./lib/handlers/push.js').bind(this)
fastify.post('/loki/api/v1/push', handlerPush)

/* Tempo Write Handler */
this.tempo_tagtrace = process.env.TEMPO_TAGTRACE || false
const handlerTempoPush = require('./lib/handlers/tempo_push.js').bind(this)
fastify.post('/tempo/api/push', handlerTempoPush)
fastify.post('/api/v2/spans', handlerTempoPush)

/* Tempo Traces Query Handler */
this.tempo_span = process.env.TEMPO_SPAN || 24
const handlerTempoTraces = require('./lib/handlers/tempo_traces.js').bind(this)
fastify.get('/api/traces/:traceId', handlerTempoTraces)
fastify.get('/api/traces/:traceId/:json', handlerTempoTraces)

/* Tempo Tag Handlers */
const handlerTempoLabel = require('./lib/handlers/tags.js').bind(this)
fastify.get('/api/search/tags', handlerTempoLabel)

/* Tempo Tag Value Handler */
const handlerTempoLabelValues = require('./lib/handlers/tags_values.js').bind(this)
fastify.get('/api/search/tag/:name/values', handlerTempoLabelValues)

/* Telegraf HTTP Bulk handler */
const handlerTelegraf = require('./lib/handlers/telegraf.js').bind(this)
fastify.post('/telegraf', handlerTelegraf)

/* Query Handler */
const handlerQueryRange = require('./lib/handlers/query_range.js').bind(this)
fastify.get('/loki/api/v1/query_range', handlerQueryRange)

/* Label Handlers */
/* Label Value Handler via query (test) */
const handlerQuery = require('./lib/handlers/query.js').bind(this)
fastify.get('/loki/api/v1/query', handlerQuery)

/* Label Handlers */
const handlerLabel = require('./lib/handlers/label.js').bind(this)
fastify.get('/loki/api/v1/label', handlerLabel)
fastify.get('/loki/api/v1/labels', handlerLabel)

/* Label Value Handler */
const handlerLabelValues = require('./lib/handlers/label_values.js').bind(this)
fastify.get('/loki/api/v1/label/:name/values', handlerLabelValues)

/* Series Placeholder - we do not track this as of yet */
const handlerSeries = require('./lib/handlers/series.js').bind(this)
fastify.get('/loki/api/v1/series', handlerSeries)

fastify.get('/loki/api/v1/tail', { websocket: true }, require('./lib/handlers/tail').bind(this))

/* ALERT MANAGER Handlers */
fastify.get('/api/prom/rules', require('./lib/handlers/alerts/get_rules').bind(this))
fastify.get('/api/prom/rules/:ns/:group', require('./lib/handlers/alerts/get_group').bind(this))
fastify.post('/api/prom/rules/:ns', require('./lib/handlers/alerts/post_group').bind(this))
fastify.delete('/api/prom/rules/:ns/:group', require('./lib/handlers/alerts/del_group').bind(this))
fastify.delete('/api/prom/rules/:ns', require('./lib/handlers/alerts/del_ns').bind(this))
fastify.get('/prometheus/api/v1/rules', require('./lib/handlers/alerts/prom_get_rules').bind(this))

/* PROMETHEUS REMOTE WRITE Handlers */
fastify.post('/api/v1/prom/remote/write', require('./lib/handlers/prom_push.js').bind(this))
fastify.post('/api/prom/remote/write', require('./lib/handlers/prom_push.js').bind(this))

/* CLOKI-VIEW Optional Handler */
if (fs.existsSync(path.join(__dirname, 'view/index.html'))) {
  fastify.register(require('fastify-static'), {
    root: path.join(__dirname, 'view'),
    prefix: '/'
  })
}

// Run API Service
fastify.listen(
  process.env.PORT || 3100,
  process.env.HOST || '0.0.0.0',
  (err, address) => {
    if (err) throw err
    logger.info('cLoki API up')
    fastify.log.info(`cloki API listening on ${address}`)
  }
)

module.exports.stop = () => {
  shaper.stop()
  profiler && clearInterval(profiler)
  fastify.close()
  DATABASE.stop()
  require('./parser/transpiler').stop()
  stop()
}<|MERGE_RESOLUTION|>--- conflicted
+++ resolved
@@ -245,15 +245,9 @@
           }))
           return _data.streams
         }
-<<<<<<< HEAD
-      } catch (e) {
-        console.log(e)
-        throw e
-=======
       } catch (err) {
         logger.error({ err }, 'Error handling protobuf conversion')
         throw err
->>>>>>> bbc40cca
       }
     })
 } catch (err) {
