--- conflicted
+++ resolved
@@ -28,13 +28,8 @@
     "fastify-static": "^1.1.0",
     "fastify-url-data": "^2.4.0",
     "jsonic": "^0.3.1",
-<<<<<<< HEAD
-    "protobufjs": "^6.8.8",
-    "protocol-buffers": "^4.1.0",
-=======
     "protocol-buffers": "^4.2.0",
     "protocol-buffers-encodings": "^1.1.1",
->>>>>>> 3f51fcb0
     "record-cache": "^1.1.0",
     "short-hash": "^1.0.0",
     "axios": "^0.21.1",
