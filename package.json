{
  "name": "cloki",
  "version": "1.1.3",
  "description": "Loki API with Clickhouse Backend",
  "main": "cloki.js",
  "bin": {
    "cloki": "./cloki.js"
  },
  "scripts": {
    "test": "jest",
    "start": "node cloki.js",
    "postinstall": "patch-package",
<<<<<<< HEAD
    "lint": "npx standard --fix *.js lib parser plugins test"
=======
    "lint": "npx standard --fix *.js lib parser plugins test "
>>>>>>> 46b5f72d
  },
  "standard": {
    "env": [
      "jest"
    ]
  },
  "repository": {
    "type": "git",
    "url": "git+ssh://git@github.com/lmangani/cloki.git"
  },
  "author": "lorenzo.mangani@gmail.com",
  "license": "MIT",
  "bugs": {
    "url": "https://github.com/lmangani/cloki/issues"
  },
  "homepage": "https://github.com/lmangani/cloki#readme",
  "dependencies": {
    "@apla/clickhouse": "^1.6.4",
    "fastify": "^3.22.1",
    "fastify-basic-auth": "^0.4.0",
    "fastify-static": "^4.2.4",
    "fastify-url-data": "^2.4.0",
    "jsonic": "^0.3.1",
    "protocol-buffers": "^4.2.0",
    "protocol-buffers-encodings": "^1.1.1",
    "record-cache": "^1.1.0",
    "short-hash": "^1.0.0",
    "axios": "^0.21.1",
    "bnf": "^1.0.1",
    "scramjet": "^4.36.0",
    "patch-package": "^6.4.7",
    "protobufjs": "^6.11.2",
    "handlebars": "^4.7.7",
    "handlebars-helpers": "^0.10.0",
    "snappy": "^7.0.3",
    "glob": "^7.1.2",
    "plugnplay": "^3.13.0",
    "fastify-websocket": "^4.0.0",
    "ws": "^8.2.3"
  },
  "devDependencies": {
    "casual": "^1.6.2",
<<<<<<< HEAD
    "eslint": "^7.32.0",
    "eslint-config-standard": "^16.0.3",
    "eslint-plugin-import": "^2.25.2",
    "eslint-plugin-node": "^11.1.0",
    "eslint-plugin-promise": "^5.1.1",
    "eslint-plugin-jest": "^25.2.4",
=======
>>>>>>> 46b5f72d
    "jest": "^27.0.5",
    "logfmt": "^1.3.2",
    "standard": "^16.0.4"
  },
  "directories": {
    "lib": "lib"
  },
  "keywords": [
    "loki",
    "logs",
    "logging",
    "logql",
    "promql",
    "grafana",
    "grafana-loki",
    "clickhouse",
    "clickhouse-server",
    "grep",
    "tail",
    "prometheus"
  ]
}<|MERGE_RESOLUTION|>--- conflicted
+++ resolved
@@ -10,11 +10,7 @@
     "test": "jest",
     "start": "node cloki.js",
     "postinstall": "patch-package",
-<<<<<<< HEAD
     "lint": "npx standard --fix *.js lib parser plugins test"
-=======
-    "lint": "npx standard --fix *.js lib parser plugins test "
->>>>>>> 46b5f72d
   },
   "standard": {
     "env": [
@@ -57,15 +53,12 @@
   },
   "devDependencies": {
     "casual": "^1.6.2",
-<<<<<<< HEAD
     "eslint": "^7.32.0",
     "eslint-config-standard": "^16.0.3",
     "eslint-plugin-import": "^2.25.2",
     "eslint-plugin-node": "^11.1.0",
     "eslint-plugin-promise": "^5.1.1",
     "eslint-plugin-jest": "^25.2.4",
-=======
->>>>>>> 46b5f72d
     "jest": "^27.0.5",
     "logfmt": "^1.3.2",
     "standard": "^16.0.4"
