--- conflicted
+++ resolved
@@ -66,14 +66,10 @@
     "stream-json": "^1.7.3",
     "ws": "^8.4.0",
     "xxhash-wasm": "^0.4.2",
-<<<<<<< HEAD
-    "yaml": "^1.10.2"
-=======
     "yaml": "^1.10.2",
     "json-stable-stringify": "^1.0.1",
     "@qxip/promql2logql": "^1.0.10",
     "@qxip/influx-line-protocol-parser": "^0.2.1"
->>>>>>> cd13c3a4
   },
   "devDependencies": {
     "casual": "^1.6.2",
