--- conflicted
+++ resolved
@@ -46,11 +46,10 @@
 })
 
 it('should parse macros', () => {
-<<<<<<< HEAD
-    let res = bnf.ParseScript('test_macro("macro is ok")');
-    expect(res.rootToken.value).toMatch('test_macro("macro is ok")');
-    expect(res.rootToken.Child('quoted_str').value).toMatch('"macro is ok"');
-});
+  const res = bnf.ParseScript('test_macro("macro is ok")')
+  expect(res.rootToken.value).toMatch('test_macro("macro is ok")')
+  expect(res.rootToken.Child('quoted_str').value).toMatch('"macro is ok"')
+})
 
 it ('should parse complex filters', () => {
    let res = bnf.ParseScript('{l1="v1"}|l2="v2" or l3="v3"');
@@ -65,12 +64,6 @@
 });
 
 
-=======
-  const res = bnf.ParseScript('test_macro("macro is ok")')
-  expect(res.rootToken.value).toMatch('test_macro("macro is ok")')
-  expect(res.rootToken.Child('quoted_str').value).toMatch('"macro is ok"')
-})
->>>>>>> 292af5d8
 
 const print_tree = (token, indent, buf) => {
   buf = buf || ''
