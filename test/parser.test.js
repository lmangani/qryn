const bnf = require('../parser/bnf');

it('should compile', () => {
    let res = bnf.ParseScript("bytes_rate({run=\"kokoko\",u_ru_ru!=\"lolol\",zozo=~\"sssss\"}  |~\"atltlt\" !~   \"rmrmrm\" [5m])");
    expect(res.rootToken.Children('log_stream_selector_rule').map(c => c.value)).toEqual(
        [ 'run="kokoko"', 'u_ru_ru!="lolol"', 'zozo=~"sssss"' ]
    );
    expect(res.rootToken.Children('log_pipeline').map(c => c.value)).toEqual(
        [ '|~"atltlt"', '!~   "rmrmrm"' ]
    );
    res = bnf.ParseScript(
        "bytes_rate({run=\"kokoko\",u_ru_ru!=\"lolol\",zozo=~\"sssss\"}  |~\"atltlt\" !~   \"rmrmrm\" | line_format \"{{run}} {{intval }}\" [5m])"
    )
    expect(res).toBeTruthy();
    const tid = 0.1113693742057289;
    res = bnf.ParseScript(`{test_id="${tid}"}| line_format "{ \\"str\\":\\"{{_entry}}\\", \\"freq2\\": {{divide freq 2}} }"`)
    expect(res).toBeTruthy();
});


it('should compile strings with escaped quotes', () => {
    const res = bnf.ParseScript("bytes_rate({run=\"kok\\\"oko\",u_ru_ru!=\"lolol\",zozo=~\"sssss\"}  |~\"atltlt\" !~   \"rmrmrm\" [5m])");
    expect(res.rootToken.Children('log_stream_selector_rule').map(c => c.value)).toEqual(
        [ 'run="kok\\\"oko"', 'u_ru_ru!="lolol"', 'zozo=~"sssss"' ]
    );
    const res2 = bnf.ParseScript("bytes_rate({run=`kok\\`oko`,u_ru_ru!=\"lolol\",zozo=~\"sssss\"}  |~\"atltlt\" !~   \"rmrmrm\" [5m])");
    expect(res2.rootToken.Children('log_stream_selector_rule').map(c => c.value)).toEqual(
        [ 'run=`kok\\`oko`', 'u_ru_ru!="lolol"', 'zozo=~"sssss"' ]
    );
    const res3 = bnf.ParseScript("bytes_rate({run=`kok\\\\\\`oko`,u_ru_ru!=\"lolol\",zozo=~\"sssss\"}  |~\"atltlt\" !~   \"rmrmrm\" [5m])");
    expect(res3.rootToken.Children('log_stream_selector_rule').map(c => c.value)).toEqual(
        [ 'run=`kok\\\\\\`oko`', 'u_ru_ru!="lolol"', 'zozo=~"sssss"' ]
    );
});

<<<<<<< HEAD
it ('should parse lbl cmp', () => {
    const ops = ['>', '<', '>=', '<=', '==', '!='];
    for (const op of ops) {
        let res = bnf.ParseScript(`{test_id="123345456"} | freq ${op} 4.0`);
        expect(res.rootToken.Child('number_label_filter_expression').value).toEqual(`freq ${op} 4.0`);
    }
    for (const op of ops) {
        let res = bnf.ParseScript(`{test_id="123345456"} | freq ${op} 4`);
        expect(res.rootToken.Child('number_label_filter_expression').value).toEqual(`freq ${op} 4`);
    }
});
=======
it('should parse macros', () => {
    let res = bnf.ParseScript('test_macro("macro is ok")');
    expect(res.rootToken.value).toMatch('test_macro("macro is ok")');
    expect(res.rootToken.Child('quoted_str').value).toMatch('"macro is ok"');
});
>>>>>>> cd80837a
<|MERGE_RESOLUTION|>--- conflicted
+++ resolved
@@ -33,7 +33,6 @@
     );
 });
 
-<<<<<<< HEAD
 it ('should parse lbl cmp', () => {
     const ops = ['>', '<', '>=', '<=', '==', '!='];
     for (const op of ops) {
@@ -45,10 +44,10 @@
         expect(res.rootToken.Child('number_label_filter_expression').value).toEqual(`freq ${op} 4`);
     }
 });
-=======
+
+
 it('should parse macros', () => {
     let res = bnf.ParseScript('test_macro("macro is ok")');
     expect(res.rootToken.value).toMatch('test_macro("macro is ok")');
     expect(res.rootToken.Child('quoted_str').value).toMatch('"macro is ok"');
 });
->>>>>>> cd80837a
