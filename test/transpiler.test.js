const bnf = require('../parser/bnf')
const transpiler = require('../parser/transpiler')
const { DataStream } = require('scramjet')
const { DATABASE_NAME, samplesReadTableName } = require('../lib/utils')
const { sharedParamNames } = require('../parser/registry/common')

beforeAll(() => {
  process.env.CLICKHOUSE_DB = 'loki'
})

const setQueryParam = (query, name, val) => {
  if (query.getParam(name)) {
    query.getParam(name).set(val)
  }
}

const setParams = (query) => {
  setQueryParam(query, sharedParamNames.timeSeriesTable, `${DATABASE_NAME()}.time_series`)
  setQueryParam(query, sharedParamNames.samplesTable, `${DATABASE_NAME()}.${samplesReadTableName}`)
  setQueryParam(query, sharedParamNames.from, 1)
  setQueryParam(query, sharedParamNames.to, 2)
  setQueryParam(query, sharedParamNames.limit, 3)
}

it('should transpile log_stream_selector', () => {
  let scr = '{et_dolorem=`nemo doloremque`, quia="eum voluptatem non eligendi"}'
  let script = bnf.ParseScript(scr)
  let query = transpiler.transpileLogStreamSelector(script.rootToken, transpiler.initQuery())
  setParams(query)
  expect(query).toMatchSnapshot()
  expect(query.toString()).toMatchSnapshot()

  scr = '{rerum_laborum=~`^con.+q.at[a-z]r`}'
  script = bnf.ParseScript(scr)
  query = transpiler.transpileLogStreamSelector(script.rootToken, transpiler.initQuery())
  setParams(query)
  expect(query).toMatchSnapshot()
  expect(query.toString()).toMatchSnapshot()

  scr = '{et_dolorem!=`nemo doloremque`}'
  script = bnf.ParseScript(scr)
  query = transpiler.transpileLogStreamSelector(script.rootToken, transpiler.initQuery())
  setParams(query)
  expect(query).toMatchSnapshot()
  expect(query.toString()).toMatchSnapshot()

  scr = '{rerum_laborum!~`^con.+q.at[a-z]r`}'
  script = bnf.ParseScript(scr)
  query = transpiler.transpileLogStreamSelector(script.rootToken, transpiler.initQuery())
  setParams(query)
  expect(query).toMatchSnapshot()
  expect(query.toString()).toMatchSnapshot()
})

it('should transpile log_stream_selector with stream filter', () => {
  let scr = '{et_dolorem=`nemo doloremque`, quia="eum voluptatem non eligendi"} |= "at et"'
  let script = bnf.ParseScript(scr)
  let query = transpiler.transpileLogStreamSelector(script.rootToken, transpiler.initQuery())
  setParams(query)
  expect(query).toMatchSnapshot()
  expect(query.toString()).toMatchSnapshot()

  scr = '{rerum_laborum=~`^con.+q.at[a-z]r`} != "consequatur nam soluta"'
  script = bnf.ParseScript(scr)
  query = transpiler.transpileLogStreamSelector(script.rootToken, transpiler.initQuery())
  setParams(query)
  expect(query).toMatchSnapshot()
  expect(query.toString()).toMatchSnapshot()

  scr = '{et_dolorem!=`nemo doloremque`} |~ "^mol[eE][^ ]+e +voluptatibus"'
  script = bnf.ParseScript(scr)
  query = transpiler.transpileLogStreamSelector(script.rootToken, transpiler.initQuery())
  setParams(query)
  expect(query).toMatchSnapshot()
  expect(query.toString()).toMatchSnapshot()

  scr = '{rerum_laborum!~`^con.+q.at[a-z]r`} !~ "cons[eE][^ ]+r nam soluta"'
  script = bnf.ParseScript(scr)
  query = transpiler.transpileLogStreamSelector(script.rootToken, transpiler.initQuery())
  setParams(query)
  expect(query).toMatchSnapshot()
  expect(query.toString()).toMatchSnapshot()
})
describe('log_range_aggregation', () => {
  const test = (scr) => {
    const script = bnf.ParseScript(scr)
    const q = transpiler.initQuery()
    q.ctx = {
      start: 0,
      end: 3600 * 1000
    }
    const query = transpiler.transpileLogRangeAggregation(script.rootToken, q)
    expect(query).toMatchSnapshot()
    expect(transpiler.requestToStr(query)).toMatchSnapshot()
  }
<<<<<<< HEAD
  let query = transpiler.transpileLogRangeAggregation(script.rootToken, q)
  setParams(query)
  expect(query).toMatchSnapshot()
  expect(query.toString()).toMatchSnapshot()

  scr = 'rate({rerum_laborum=~`^con.+q.at[a-z]r`} != "consequatur nam soluta" [5m])'
  script = bnf.ParseScript(scr)
  query = transpiler.transpileLogStreamSelector(script.rootToken, transpiler.initQuery())
  setParams(query)
  expect(query).toMatchSnapshot()
  expect(query.toString()).toMatchSnapshot()

  scr = 'rate({et_dolorem!=`nemo doloremque`} |~ "^mol[eE][^ ]+e +voluptatibus" [5m])'
  script = bnf.ParseScript(scr)
  query = transpiler.transpileLogStreamSelector(script.rootToken, transpiler.initQuery())
  setParams(query)
  expect(query).toMatchSnapshot()
  expect(query.toString()).toMatchSnapshot()

  scr = 'rate({rerum_laborum!~`^con.+q.at[a-z]r`} !~ "cons[eE][^ ]+r nam soluta" [5m])'
  script = bnf.ParseScript(scr)
  query = transpiler.transpileLogStreamSelector(script.rootToken, transpiler.initQuery())
  setParams(query)
  expect(query).toMatchSnapshot()
  expect(query.toString()).toMatchSnapshot()
=======
  it('1', () => {
    test('rate({minus_nam="aut illo"}[5m])')
  })
  it('2', () => test('rate({rerum_laborum=~`^con.+q.at[a-z]r`} != "consequatur nam soluta" [5m])'))
  it('3', () => test('rate({et_dolorem!=`nemo doloremque`} |~ "^mol[eE][^ ]+e +voluptatibus" [5m])'))
  it('4', () => test('rate({rerum_laborum!~`^con.+q.at[a-z]r`} !~ "cons[eE][^ ]+r nam soluta" [5m])'))
>>>>>>> da9e1f3b
})

it('should transpile aggregation_operator', () => {
  let scr = 'sum (rate({minus_nam="aut illo"}[5m])) by (label_1)'
  let script = bnf.ParseScript(scr)
  let q = transpiler.initQuery()
  q.ctx = {
    start: 0,
    end: 3600 * 1000
  }
  let query = transpiler.transpileAggregationOperator(script.rootToken, q)
  setParams(query)
  expect(query).toMatchSnapshot()
  expect(query.toString()).toMatchSnapshot()

  scr = 'sum by (label_1) (rate({rerum_laborum=~`^con.+q.at[a-z]r`} != "consequatur nam soluta" [5m]))'
  script = bnf.ParseScript(scr)
  query = transpiler.transpileAggregationOperator(script.rootToken, q)
  setParams(query)
  expect(query).toMatchSnapshot()
  expect(query.toString()).toMatchSnapshot()

  scr = 'sum by (label_1)  (rate({minus_nam="aut illo"}[5m]))'
  script = bnf.ParseScript(scr)
  q = transpiler.initQuery()
  q.ctx = {
    start: 0,
    end: 3600 * 1000
  }
  query = transpiler.transpileAggregationOperator(script.rootToken, q)
  setParams(query)
  expect(query).toMatchSnapshot()
  expect(query.toString()).toMatchSnapshot()

  /* scr = 'rate({et_dolorem!=`nemo doloremque`} |~ "^mol[eE][^ ]+e +voluptatibus" [5m])';
    script = bnf.ParseScript(scr);
    query = transpiler.transpileAggregationOperator(script.rootToken, transpiler.initQuery());
    expect(query).toMatchSnapshot();
    expect(query.toString()).toMatchSnapshot();

    scr = 'rate({rerum_laborum!~`^con.+q.at[a-z]r`} !~ "cons[eE][^ ]+r nam soluta" [5m])';
    script = bnf.ParseScript(scr);
    query = transpiler.transpileAggregationOperator(script.rootToken, transpiler.initQuery());
    expect(query).toMatchSnapshot();
    expect(query.toString()).toMatchSnapshot(); */
})

it('should transpile json requests', async () => {
  let script = bnf.ParseScript('{autem_quis="quidem sit"}| json odit_iusto="dicta"')
  let res = transpiler.transpileLogStreamSelector(script.rootToken, transpiler.initQuery())
  setParams(res)
  expect(res).toMatchSnapshot()
  script = bnf.ParseScript('{autem_quis="quidem sit"}| json')
  res = transpiler.transpileLogStreamSelector(script.rootToken, transpiler.initQuery())
  let stream = DataStream.from([{
    labels: { autem_quis: 'quidem sit', l1: 'v1', l2: 'v2' },
    string: JSON.stringify({ l1: 'v3', l3: 'v4' })
  }])
  res.ctx.stream.forEach(f => { stream = f(stream) })
  res = await stream.toArray()
  expect(res).toMatchSnapshot()
})

it('should transpile logfmt requests', async () => {
  const script = bnf.ParseScript('{autem_quis="quidem sit"}| logfmt')
  let res = transpiler.transpileLogStreamSelector(script.rootToken, transpiler.initQuery())
  let stream = DataStream.from([{
    labels: { autem_quis: 'quidem sit', l1: 'v1', l2: 'v2' },
    string: 'l1="v3" l3="v4" '
  }])
  res.stream.forEach(f => { stream = f(stream) })
  res = await stream.toArray()
  expect(res).toMatchSnapshot()
})

it('shoud transpile unwrap', async () => {
  let q = transpiler.initQuery()
  q.ctx.step = 120000
  let script = bnf.ParseScript('rate({test_id="0.7857680014573265_json"}| unwrap int_lbl [1m]) by (fmt)')
  expect(script).toBeTruthy()
  q = transpiler.initQuery()
  q.ctx.step = 120000
  let req = transpiler.transpileUnwrapFunction(script.rootToken, q)
  expect(req).toMatchSnapshot()

  script = bnf.ParseScript('rate({test_id="0.7857680014573265_json"}| json int_lbl2="int_val"| unwrap int_lbl2 [1m]) by (fmt)')
  q = transpiler.initQuery()
  q.ctx.step = 120000
  req = transpiler.transpileUnwrapFunction(script.rootToken, q)
  expect(req).toMatchSnapshot()
  script = bnf.ParseScript('rate({test_id="0.7857680014573265_json"}| json int_lbl2="int_val"| unwrap int_lbl [1m]) by (int_lbl2)')
  q = transpiler.initQuery()
  q.ctx.step = 120000
  req = transpiler.transpileUnwrapFunction(script.rootToken, q)
  expect(req).toMatchSnapshot()

  const testData = [{
    timestamp_ms: 0,
    labels: { test_id: '0.7857680014573265_json', freq: '1', fmt: 'json', lbl_repl: 'val_repl', int_lbl: '1' },
    string: JSON.stringify({ lbl_repl: 'REPL', int_val: '1', new_lbl: 'new_val', str_id: 0, arr: [1, 2, 3], obj: { o_1: 'v_1' } })
  }, {
    timestamp_ms: 1000,
    labels: { test_id: '0.7857680014573265_json', freq: '1', fmt: 'json', lbl_repl: 'val_repl', int_lbl: '1' },
    string: JSON.stringify({ lbl_repl: 'REPL', int_val: '1', new_lbl: 'new_val', str_id: 0, arr: [1, 2, 3], obj: { o_1: 'v_1' } })
  }, {
    timestamp_ms: 2000,
    labels: { test_id: '0.7857680014573265_json', freq: '1', fmt: 'json', lbl_repl: 'val_repl', int_lbl: '1' },
    string: JSON.stringify({ lbl_repl: 'REPL', int_val: 'ewew', new_lbl: 'new_val', str_id: 0, arr: [1, 2, 3], obj: { o_1: 'v_1' } })
  }, { EOF: true }]
  script = bnf.ParseScript('sum_over_time({test_id="0.7857680014573265_json"}| json| unwrap int_val [2s]) by (freq)')
  q = transpiler.initQuery()
  q.ctx.step = 1000
  req = transpiler.transpileUnwrapFunction(script.rootToken, q)
  let ds = DataStream.fromArray(testData)
  req.ctx.stream.forEach(s => {
    ds = s(ds)
  })
  const res = await ds.toArray()
  expect(res).toEqual([{ labels: { freq: '1' }, timestamp_ms: '0', value: 2 }, { EOF: true }])

  expect(() => transpiler.transpile({ query: 'rate({test_id="1"} |~ "123" | unwrap_value [1s])' }))
    .toThrowError('log pipeline not supported')

  /* expect(res).toMatchSnapshot();
    script = bnf.ParseScript(`{test_id="0.7857680014573265_json"}| json| unwrap int_lbl`);
    req = transpiler.transpile_unwrap_expression(script.rootToken, transpiler.initQuery());
    ds = DataStream.fromArray(testData);
    req.stream.forEach(s => {
        ds = s(ds);
    });
    res = await ds.toArray();
    expect(res).toMatchSnapshot(); */
})

it('should transpile complex pipelines', async () => {
  const q = transpiler.transpile({
    query: '{test_id="${testID}"} | freq >= 4',
    limit: 1000,
    direction: 'forward',
    start: '1',
    end: '100000000000000',
    step: 1,
    stream: []
  })
  expect(q).toMatchSnapshot()
})

it('should transpile line format', async () => {
  let script = bnf.ParseScript('{a="b"} | line_format "{{_entry}} {{lbl1}} {{divide int 2}}"')
  let q = transpiler.transpileLogStreamSelector(script.rootToken, transpiler.initQuery())
  let ds = DataStream.fromArray([{ labels: { lbl1: 'a', int: 10 }, string: 'str' }])
  q.ctx.stream.forEach(s => { ds = s(ds) })
  expect(await ds.toArray()).toMatchSnapshot()
  script = bnf.ParseScript('{a="b"} | line_format "{ \\"entry\\": \\"{{_entry}}\\", \\"intval\\": {{divide int 2}} }" | json')
  q = transpiler.transpileLogStreamSelector(script.rootToken, transpiler.initQuery())
  ds = DataStream.fromArray([{ labels: { lbl1: 'a', int: 10 }, string: 'str' }])
  q.ctx.stream.forEach(s => { ds = s(ds) })
  expect(await ds.toArray()).toMatchSnapshot()

  q = transpiler.initQuery()
  q.ctx.step = 1000
  script = bnf.ParseScript('rate({a="b"} | line_format "{ \\"entry\\": \\"{{_entry}}\\", \\"intval\\": {{divide int 2}} }" | json | unwrap intval [1s])')
  q = transpiler.transpileUnwrapFunction(script.rootToken, q)
  ds = DataStream.fromArray([{ labels: { lbl1: 'a', int: 10 }, timestamp_ms: 0, string: 'str' }, { EOF: true }])
  q.ctx.stream.forEach(s => { ds = s(ds) })
  expect(await ds.toArray()).toMatchSnapshot()
  // console.log(await ds.toArray());
})

it('should transpile plugins', async () => {
  const script = bnf.ParseScript('derivative({a="b"} | unwrap int [10s])')
  const _q = transpiler.initQuery()
  _q.ctx.step = 1000
  const q = transpiler.transpileUnwrapFunction(script.rootToken, _q)
  let ds = DataStream.fromArray([
    { labels: { lbl1: 'a' }, unwrapped: 10, timestamp_ms: 0, string: 'str' },
    { labels: { lbl1: 'a' }, unwrapped: 20, timestamp_ms: 1000, string: 'str' },
    { labels: { lbl1: 'a' }, unwrapped: 30, timestamp_ms: 2000, string: 'str' },
    { EOF: true }
  ])
  q.ctx.stream.forEach(s => { ds = s(ds) })
  expect(await ds.toArray()).toMatchSnapshot()
})

it('should transpile macro', async () => {
  const script = bnf.ParseScript('test_macro("b")')
  expect(transpiler.transpileMacro(script.rootToken.Child('user_macro')))
    .toMatch('{test_id="b"}')
})

describe('should transpile new style', () => {
  const cq = (q) => ({
    direction: 'BACKWARD',
    limit: '2000',
    query: q,
    start: '1638802620000000000',
    end: '1638803220000000000',
    step: '2'
  })
  it('1', () => {
    const res = transpiler.transpile(cq('{test_id=\"0.7387779420506657\"}'))
    expect(res).toMatchSnapshot()
  })
  it('2', () => {
    const res = transpiler.transpile(cq('{test_id=\"0.2119268970232\", freq=\"2\"} |~ \"2[0-9]$\"'))
    expect(res).toMatchSnapshot()
  })
  it('3', () => {
    const res = transpiler.transpile(cq('rate({test_id=\"0.7026038163617259\", freq=\"2\"} |~ \"2[0-9]$\" [1s])'))
    expect(res).toMatchSnapshot()
  })
  it('4', () => {
    const res = transpiler.transpile(cq(
      'absent_over_time({test_id=\"0.7026038163617259\", freq=\"2\"} |~ \"2[0-9]$\" [1s])'
    ))
    expect(res).toMatchSnapshot()
  })
  it('5', () => {
    const res = transpiler.transpile(cq('{test_id="0.000341166036469831_json"}|json'))
    expect(res).toMatchSnapshot()
  })
  it('6', () => {
    const res = transpiler.transpile(cq(
      '{test_id=\"0.2053747382122484_json\"}|json lbl_repl=\"new_lbl\"|lbl_repl=\"new_val\"'
    ))
    expect(res).toMatchSnapshot()
  })
  it('7', () => {
    const res = transpiler.transpile(cq(
      'sum_over_time({test_id=\"0.1547558751138609_json\"}|json|lbl_repl=\"REPL\"|unwrap int_lbl [3s]) by (test_id, lbl_repl)'
    ))
    expect(res).toMatchSnapshot()
  })
  it('8', () => {
    const res = transpiler.transpile(cq(
      'rate({test_id=\"0.4075242197275857\"}| line_format \"{ \\\"str\\\":\\\"{{_entry}}\\\", \\\"freq2\\\": {{divide freq 2}} }\"| json|unwrap freq2 [1s]) by (test_id, freq2)'
    ))
    expect(res).toMatchSnapshot()
  })
  it('9', () => {
    const res = transpiler.transpile(cq(
      '{test_id=\"0.7186063017626447_json\"} | json sid=\"str_id\" | sid >= 598'
    ))
    expect(res).toMatchSnapshot()
  })
  it('10', () => {
    const res = transpiler.transpile(cq(
      '{test_id=\"0.5505504081219323\"} | regexp \"^(?<e>[^0-9]+)[0-9]+$\"'
    ))
    expect(res).toMatchSnapshot()
  })
})

it('should transpile tail', () => {
  const res = transpiler.transpileTail({ query: '{test_id=~"_ws"}' })
  expect(res).toMatchSnapshot()
})

it('should transpile series', () => {
  const res = transpiler.transpileSeries(['{test_id="123"}'])
  expect(res).toMatchSnapshot()
})<|MERGE_RESOLUTION|>--- conflicted
+++ resolved
@@ -90,43 +90,16 @@
       end: 3600 * 1000
     }
     const query = transpiler.transpileLogRangeAggregation(script.rootToken, q)
+    setParams(query)
     expect(query).toMatchSnapshot()
     expect(transpiler.requestToStr(query)).toMatchSnapshot()
   }
-<<<<<<< HEAD
-  let query = transpiler.transpileLogRangeAggregation(script.rootToken, q)
-  setParams(query)
-  expect(query).toMatchSnapshot()
-  expect(query.toString()).toMatchSnapshot()
-
-  scr = 'rate({rerum_laborum=~`^con.+q.at[a-z]r`} != "consequatur nam soluta" [5m])'
-  script = bnf.ParseScript(scr)
-  query = transpiler.transpileLogStreamSelector(script.rootToken, transpiler.initQuery())
-  setParams(query)
-  expect(query).toMatchSnapshot()
-  expect(query.toString()).toMatchSnapshot()
-
-  scr = 'rate({et_dolorem!=`nemo doloremque`} |~ "^mol[eE][^ ]+e +voluptatibus" [5m])'
-  script = bnf.ParseScript(scr)
-  query = transpiler.transpileLogStreamSelector(script.rootToken, transpiler.initQuery())
-  setParams(query)
-  expect(query).toMatchSnapshot()
-  expect(query.toString()).toMatchSnapshot()
-
-  scr = 'rate({rerum_laborum!~`^con.+q.at[a-z]r`} !~ "cons[eE][^ ]+r nam soluta" [5m])'
-  script = bnf.ParseScript(scr)
-  query = transpiler.transpileLogStreamSelector(script.rootToken, transpiler.initQuery())
-  setParams(query)
-  expect(query).toMatchSnapshot()
-  expect(query.toString()).toMatchSnapshot()
-=======
   it('1', () => {
     test('rate({minus_nam="aut illo"}[5m])')
   })
   it('2', () => test('rate({rerum_laborum=~`^con.+q.at[a-z]r`} != "consequatur nam soluta" [5m])'))
   it('3', () => test('rate({et_dolorem!=`nemo doloremque`} |~ "^mol[eE][^ ]+e +voluptatibus" [5m])'))
   it('4', () => test('rate({rerum_laborum!~`^con.+q.at[a-z]r`} !~ "cons[eE][^ ]+r nam soluta" [5m])'))
->>>>>>> da9e1f3b
 })
 
 it('should transpile aggregation_operator', () => {
@@ -197,7 +170,7 @@
     labels: { autem_quis: 'quidem sit', l1: 'v1', l2: 'v2' },
     string: 'l1="v3" l3="v4" '
   }])
-  res.stream.forEach(f => { stream = f(stream) })
+  res.ctx.stream.forEach(f => { stream = f(stream) })
   res = await stream.toArray()
   expect(res).toMatchSnapshot()
 })
