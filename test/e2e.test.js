const {createPoints, sendPoints} = require("./common");
const axios = require("axios");
//const pb = require("protobufjs");
const e2e = () => process.env.INTEGRATION_E2E || process.env.INTEGRATION;
const cloki_local = () => process.env.CLOKI_LOCAL || false;
let l = null;

//const root = pb.loadSync(__dirname + "/../lib/loki.proto");
//const pushMessage = root.lookupType("logproto.PushRequest");

beforeAll(() => {

    //await new Promise(f => setTimeout(f, 500));
    jest.setTimeout(300000);
    return setup()
});

function setup () {
  if (!e2e()) {
      return;
  }
  if (!cloki_local()) l = require("../cloki");
  return new Promise(f => setTimeout(f, 1000));
}
afterAll(() => {
    if (!e2e()) {
        return;
    }
    if (!cloki_local()) l.stop();
});

/*async function pushPBPoints(endpoint, points) {
    let req = Object.values(points).map((p) => {
        return {
            labels: "{" + Object.entries(p.stream).map((e) => `${e[0]}=${JSON.stringify(e[1])}`),
            entries: p.values.map(v => ({timestamp: {
                    seconds: Math.floor(parseInt(v[0]) / 1000000000),
                    nanos: parseInt(v[0]) % 1000000000
                }, line: v[1]}))
        }
    });
    req = pushMessage.fromObject(req);
}*/

jest.setTimeout(300000);

it("e2e", async () => {
    if (!e2e()) {
        return;
    }
    console.log("Waiting 2s before all inits");
    await new Promise(f => setTimeout(f, 2000));
    const testID = Math.random() + '';
    console.log(testID);
    const start = Math.floor((Date.now() - 60 * 1000 * 10) / 60 / 1000) * 60 * 1000;
    const end = Math.floor(Date.now() / 60 / 1000) * 60 * 1000;
    let points = createPoints(testID, 0.5, start, end, {}, {});
    points = createPoints(testID, 1, start, end, {}, points);
    points = createPoints(testID, 2, start, end, {}, points);
    points = createPoints(testID, 4, start, end, {}, points);

    points = createPoints(testID+"_json", 1, start, end,
        {fmt: "json", lbl_repl: "val_repl", int_lbl: "1"}, points,
        (i) => JSON.stringify({lbl_repl: 'REPL', int_val:'1', new_lbl: "new_val", str_id: i, arr: [1,2,3], obj: {o_1: "v_1"}})
        );
    await sendPoints('http://localhost:3100', points);
    await new Promise(f => setTimeout(f, 4000));
    // ok limited res
    let resp = await axios.get(
        `http://localhost:3100/loki/api/v1/query_range?direction=BACKWARD&limit=2000&query={test_id="${testID}"}&start=${start}000000&end=${end}000000&step=2`
    );
    const adjustResult = (resp, id) => {
        id = id || testID;
        resp.data.data.result = resp.data.data.result.map(stream => {
            expect(stream.stream.test_id).toEqual(id);
            stream.stream.test_id = "TEST_ID";
            stream.values = stream.values.map(v => [v[0] - start * 1000000, v[1]]);
            return stream;
        });
    }
    const runRequest = (req, _step, _start, _end) => {
        _start = _start || start;
        _end = _end || end;
        _step = _step || 2;
        return axios.get(
            `http://localhost:3100/loki/api/v1/query_range?direction=BACKWARD&limit=2000&query=${encodeURIComponent(req)}&start=${_start}000000&end=${_end}000000&step=${_step}`
        );
    }
    const adjustMatrixResult = (resp, id) => {
        id = id || testID;
        resp.data.data.result = resp.data.data.result.map(stream => {
            expect(stream.metric.test_id).toEqual(id);
            stream.metric.test_id = "TEST_ID";
            stream.values = stream.values.map(v => [v[0] - Math.floor(start / 1000), v[1]]);
            return stream;
        });
    }
    console.log('TEST ID=' + testID);
    adjustResult(resp);
    expect(resp.data).toMatchSnapshot();
    //empty res
    resp = await axios.get(
        `http://localhost:3100/loki/api/v1/query_range?direction=BACKWARD&limit=2000&query={test_id="${testID}"}&start=${start - 3600 * 1000}000000&end=${end - 3600 * 1000}000000&step=2`
    );
    adjustResult(resp);
    expect(resp.data).toMatchSnapshot();
    //two clauses
    resp = await axios.get(
        `http://localhost:3100/loki/api/v1/query_range?direction=BACKWARD&limit=2000&query={test_id="${testID}", freq="2"}&start=${start}000000&end=${end}000000&step=2`
    );
    adjustResult(resp);
    expect(resp.data).toMatchSnapshot();
    //two clauses and filter
    resp = await axios.get(
        `http://localhost:3100/loki/api/v1/query_range?direction=BACKWARD&limit=100&query=%7Btest_id%3D%22${testID}%22%2C%20freq%3D%222%22%7D%20%7C~%20%222%5B0-9%5D%24%22&start=${start}000000&end=${end}000000&step=2`
    );
    adjustResult(resp);
    expect(resp.data).toMatchSnapshot();
    //aggregation
    resp = await axios.get(
        `http://localhost:3100/loki/api/v1/query_range?direction=BACKWARD&limit=1788&query=rate(%7Btest_id%3D%22${testID}%22%2C%20freq%3D%222%22%7D%20%7C~%20%222%5B0-9%5D%24%22%20%5B1s%5D)&start=${start}000000&end=${end}000000&step=2`
    );
    adjustMatrixResult(resp);
    expect(resp.data).toMatchSnapshot();
    // high level
    resp = await axios.get(
        `http://localhost:3100/loki/api/v1/query_range?direction=BACKWARD&limit=1788&query=sum%20by%20(test_id)%20(rate(%7Btest_id%3D%22${testID}%22%7D%20%7C~%20%222%5B0-9%5D%24%22%20%5B1s%5D))&start=${start}000000&end=${end}000000&step=2`
    );
    adjustMatrixResult(resp);
    expect(resp.data).toMatchSnapshot();
    //aggregation empty
    resp = await axios.get(
        `http://localhost:3100/loki/api/v1/query_range?direction=BACKWARD&limit=1788&query=rate(%7Btest_id%3D%22${testID}%22%2C%20freq%3D%222%22%7D%20%7C~%20%222%5B0-9%5D%24%22%20%5B1s%5D)&start=${start - 3600 * 1000}000000&end=${end - 3600 * 1000}000000&step=2`
    );
    adjustMatrixResult(resp);
    expect(resp.data).toMatchSnapshot();
    // high level empty
    resp = await axios.get(
        `http://localhost:3100/loki/api/v1/query_range?direction=BACKWARD&limit=1788&query=sum%20by%20(test_id)%20(rate(%7Btest_id%3D%22${testID}%22%7D%20%7C~%20%222%5B0-9%5D%24%22%20%5B1s%5D))&start=${start - 3600 * 1000}000000&end=${end - 3600 * 1000}000000&step=2`
    );
    adjustMatrixResult(resp);
    expect(resp.data).toMatchSnapshot();
    // json without params
    resp = await axios.get(
        `http://localhost:3100/loki/api/v1/query_range?direction=BACKWARD&limit=2000&query={test_id="${testID}_json"}|json&start=${start}000000&end=${end}000000&step=2`
    );
    adjustResult(resp, testID + "_json");
    expect(resp.data).toMatchSnapshot();
    // json with params
    resp = await axios.get(
        `http://localhost:3100/loki/api/v1/query_range?direction=BACKWARD&limit=2000&query={test_id="${testID}_json"}|json lbl_repl="new_lbl"&start=${start}000000&end=${end}000000&step=2`
    );
    adjustResult(resp, testID + "_json");
    expect(resp.data).toMatchSnapshot();
    // json with params / stream_selector
    resp = await axios.get(
        `http://localhost:3100/loki/api/v1/query_range?direction=BACKWARD&limit=2000&query={test_id="${testID}_json"}|json lbl_repl="new_lbl"|lbl_repl="new_val"&start=${start}000000&end=${end}000000&step=2`
    );
    adjustResult(resp, testID + "_json");
    expect(resp.data).toMatchSnapshot();
    // json with params / stream_selector
    resp = await axios.get(
        `http://localhost:3100/loki/api/v1/query_range?direction=BACKWARD&limit=2000&query={test_id="${testID}_json"}|json lbl_repl="new_lbl"|fmt="json"&start=${start}000000&end=${end}000000&step=2`
    );
    adjustResult(resp, testID + "_json");
    expect(resp.data).toMatchSnapshot();
    // json with no params / stream_selector
    resp = await axios.get(
        `http://localhost:3100/loki/api/v1/query_range?direction=BACKWARD&limit=2000&query={test_id="${testID}_json"}|json|fmt=~"[jk]son"&start=${start}000000&end=${end}000000&step=2`
    );
    adjustResult(resp, testID + "_json");
    expect(resp.data).toMatchSnapshot();
    // json no params / stream_selector
    resp = await axios.get(
        `http://localhost:3100/loki/api/v1/query_range?direction=BACKWARD&limit=2000&query={test_id="${testID}_json"}|json|lbl_repl="REPL"&start=${start}000000&end=${end}000000&step=2`
    );
    adjustResult(resp, testID + "_json");
    expect(resp.data).toMatchSnapshot();
    resp = await axios.get(
        `http://localhost:3100/loki/api/v1/query_range?direction=BACKWARD&limit=2000&query=sum_over_time({test_id="${testID}_json"}|json|lbl_repl="REPL"|unwrap int_lbl [3s]) by (test_id, lbl_repl)&start=${start}000000&end=${end}000000&step=2`
    );
    adjustMatrixResult(resp, testID + "_json");
    expect(resp.data).toMatchSnapshot();
    resp = await axios.get(
        `http://localhost:3100/loki/api/v1/query_range?direction=BACKWARD&limit=2000&query=sum_over_time({test_id="${testID}_json"}|json lbl_int1="int_val"|lbl_repl="val_repl"|unwrap lbl_int1 [3s]) by (test_id, lbl_repl)&start=${start}000000&end=${end}000000&step=2`
    );
    adjustMatrixResult(resp, testID + "_json");
    expect(resp.data).toMatchSnapshot();

    resp = await axios.get(
        `http://localhost:3100/loki/api/v1/query_range?direction=BACKWARD&limit=2000&query={test_id="${testID}"}| line_format "{ \\"str\\":\\"{{_entry}}\\", \\"freq2\\": {{divide freq 2}} }"&start=${start}000000&end=${end}000000&step=2`
    );
    adjustResult(resp, testID);
    expect(resp.data).toMatchSnapshot();
    resp = await axios.get(
        `http://localhost:3100/loki/api/v1/query_range?direction=BACKWARD&limit=2000&query=rate({test_id="${testID}"}| line_format "{ \\"str\\":\\"{{_entry}}\\", \\"freq2\\": {{divide freq 2}} }"|json|unwrap freq2 [1s]) by (test_id, freq2)&start=${start}000000&end=${end}000000&step=2`
    );

    adjustMatrixResult(resp, testID);
    expect(resp.data).toMatchSnapshot();
    resp = await axios.get(
        `http://localhost:3100/loki/api/v1/query_range?direction=BACKWARD&limit=2000&query=rate({test_id="${testID}"}| line_format "{ \\"str\\":\\"{{_entry}}\\", \\"freq2\\": {{divide freq 2}} }"|json|unwrap freq2 [1s]) by (test_id, freq2)&start=${start}000000&end=${end}000000&step=60`
    );
    adjustMatrixResult(resp, testID);
    expect(resp.data).toMatchSnapshot();
    resp = await runRequest(`{test_id="${testID}_json"}|json|json int_lbl2="int_val"`);
    adjustResult(resp, testID + "_json");
    expect(resp.data).toMatchSnapshot();
    resp = await runRequest(`{test_id="${testID}_json"}| line_format "{{ divide test_id 2  }}"`);
    expect(resp.data).toMatchSnapshot();
    resp = await runRequest(`rate({test_id="${testID}_json"}| line_format "{{ divide int_lbl 2  }}" | unwrap _entry [1s])`);
    adjustMatrixResult(resp, testID + "_json");
    expect(resp.data).toMatchSnapshot();
    resp = await runRequest(`sum(rate({test_id="${testID}_json"}| json [5s])) by (test_id)`);
    adjustMatrixResult(resp, testID + "_json");
    expect(resp.data).toMatchSnapshot();
    resp = await runRequest(`sum(rate({test_id="${testID}_json"}| json lbl_rrr="lbl_repl" [5s])) by (test_id, lbl_rrr)`);
    adjustMatrixResult(resp, testID + "_json");
    expect(resp.data).toMatchSnapshot();
    resp = await runRequest(`sum(sum_over_time({test_id="${testID}_json"}| json | unwrap int_val [10s]) by (test_id, str_id)) by (test_id)`);
    adjustMatrixResult(resp, testID + "_json");
    expect(resp.data).toMatchSnapshot();
    resp = await runRequest(`derivative({test_id="${testID}_json"}| json | unwrap str_id [10s]) by (test_id)`);
    adjustMatrixResult(resp, testID + "_json");
    expect(resp.data).toMatchSnapshot();
    resp = await runRequest(`rate({test_id="${testID}"} [1s]) == 2`);
    adjustMatrixResult(resp, testID);
    expect(resp.data).toMatchSnapshot();
    resp = await runRequest(`sum(rate({test_id="${testID}"} [1s])) by (test_id) > 4`);
    adjustMatrixResult(resp, testID);
    expect(resp.data).toMatchSnapshot();
    resp = await runRequest(`sum(sum_over_time({test_id="${testID}_json"}| json | unwrap str_id [10s]) by (test_id, str_id)) by (test_id) > 1000`);
    adjustMatrixResult(resp, testID + "_json");
    expect(resp.data).toMatchSnapshot();
    resp = await runRequest(`rate({test_id="${testID}"} | line_format "12345" [1s]) == 2`);
    adjustMatrixResult(resp, testID);
    expect(resp.data).toMatchSnapshot();
    resp = await runRequest(`derivative({test_id="${testID}_json"}| json | unwrap str_id [10s]) by (test_id) > 1`);
    adjustMatrixResult(resp, testID + "_json");
    expect(resp.data).toMatchSnapshot();
    resp = await runRequest(`{test_id="${testID}"} | regexp "^(?<e>[^0-9]+)[0-9]+$"`);
    adjustResult(resp, testID);
    expect(resp.data).toMatchSnapshot();
    resp = await runRequest(`{test_id="${testID}"} | regexp "^[^0-9]+(?<e>[0-9])+$"`);
    adjustResult(resp, testID);
    expect(resp.data).toMatchSnapshot();
    resp = await runRequest(`{test_id="${testID}"} | regexp "^[^0-9]+([0-9]+(?<e>[0-9]))$"`);
    adjustResult(resp, testID);
    expect(resp.data).toMatchSnapshot();
    resp = await runRequest(`first_over_time({test_id="${testID}", freq="0.5"} | regexp "^[^0-9]+(?<e>[0-9]+)$" | unwrap e [1s]) by(test_id)`, 1);
    adjustMatrixResult(resp, testID);
    expect(resp.data).toMatchSnapshot();
<<<<<<< HEAD
=======
    resp = await runRequest(`{test_id="${testID}"} | freq >= 4`);
    adjustResult(resp, testID);
    expect(resp.data).toMatchSnapshot();
    resp = await runRequest(`{test_id="${testID}_json"} | json sid="str_id" | sid >= 598`);
    adjustResult(resp, testID + "_json");
    expect(resp.data).toMatchSnapshot();
    resp = await runRequest(`{test_id="${testID}_json"} | json | str_id >= 598`);
    adjustResult(resp, testID + "_json");
    expect(resp.data).toMatchSnapshot();
    resp = await runRequest(`test_macro("${testID}")`);
    adjustResult(resp, testID);
    expect(resp.data).toMatchSnapshot();
>>>>>>> f51dfd02
    //console.log(JSON.stringify(resp.data));
});<|MERGE_RESOLUTION|>--- conflicted
+++ resolved
@@ -238,6 +238,18 @@
     resp = await runRequest(`derivative({test_id="${testID}_json"}| json | unwrap str_id [10s]) by (test_id) > 1`);
     adjustMatrixResult(resp, testID + "_json");
     expect(resp.data).toMatchSnapshot();
+    resp = await runRequest(`{test_id="${testID}"} | freq >= 4`);
+    adjustResult(resp, testID);
+    expect(resp.data).toMatchSnapshot();
+    resp = await runRequest(`{test_id="${testID}_json"} | json sid="str_id" | sid >= 598`);
+    adjustResult(resp, testID + "_json");
+    expect(resp.data).toMatchSnapshot();
+    resp = await runRequest(`{test_id="${testID}_json"} | json | str_id >= 598`);
+    adjustResult(resp, testID + "_json");
+    expect(resp.data).toMatchSnapshot();
+    resp = await runRequest(`test_macro("${testID}")`);
+    adjustResult(resp, testID);
+    expect(resp.data).toMatchSnapshot();
     resp = await runRequest(`{test_id="${testID}"} | regexp "^(?<e>[^0-9]+)[0-9]+$"`);
     adjustResult(resp, testID);
     expect(resp.data).toMatchSnapshot();
@@ -250,20 +262,5 @@
     resp = await runRequest(`first_over_time({test_id="${testID}", freq="0.5"} | regexp "^[^0-9]+(?<e>[0-9]+)$" | unwrap e [1s]) by(test_id)`, 1);
     adjustMatrixResult(resp, testID);
     expect(resp.data).toMatchSnapshot();
-<<<<<<< HEAD
-=======
-    resp = await runRequest(`{test_id="${testID}"} | freq >= 4`);
-    adjustResult(resp, testID);
-    expect(resp.data).toMatchSnapshot();
-    resp = await runRequest(`{test_id="${testID}_json"} | json sid="str_id" | sid >= 598`);
-    adjustResult(resp, testID + "_json");
-    expect(resp.data).toMatchSnapshot();
-    resp = await runRequest(`{test_id="${testID}_json"} | json | str_id >= 598`);
-    adjustResult(resp, testID + "_json");
-    expect(resp.data).toMatchSnapshot();
-    resp = await runRequest(`test_macro("${testID}")`);
-    adjustResult(resp, testID);
-    expect(resp.data).toMatchSnapshot();
->>>>>>> f51dfd02
     //console.log(JSON.stringify(resp.data));
 });