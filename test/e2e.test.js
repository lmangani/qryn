const { createPoints, sendPoints } = require('./common')
const axios = require('axios')
const { WebSocket } = require('ws')
// const pb = require("protobufjs");
const e2e = () => process.env.INTEGRATION_E2E || process.env.INTEGRATION
const clokiLocal = () => process.env.CLOKI_LOCAL || process.env.CLOKI_EXT_URL || false
let l = null

// const root = pb.loadSync(__dirname + "/../lib/loki.proto");
// const pushMessage = root.lookupType("logproto.PushRequest");

beforeAll(() => {
  // await new Promise(f => setTimeout(f, 500));
  jest.setTimeout(300000)
  return setup()
})

function setup () {
  if (!e2e()) {
    return
  }
  if (!clokiLocal()) l = require('../cloki')
  return new Promise(resolve => setTimeout(resolve, 1000))
}
afterAll(() => {
  if (!e2e()) {
    return
  }
  if (!clokiLocal()) l.stop()
})

/* async function pushPBPoints(endpoint, points) {
    let req = Object.values(points).map((p) => {
        return {
            labels: "{" + Object.entries(p.stream).map((e) => `${e[0]}=${JSON.stringify(e[1])}`),
            entries: p.values.map(v => ({timestamp: {
                    seconds: Math.floor(parseInt(v[0]) / 1000000000),
                    nanos: parseInt(v[0]) % 1000000000
                }, line: v[1]}))
        }
    });
    req = pushMessage.fromObject(req);
} */

jest.setTimeout(300000)

it('e2e', async () => {
  if (!e2e()) {
    return
  }
  console.log('Waiting 2s before all inits')
  const clokiExtUrl = process.env.CLOKI_EXT_URL || 'localhost:3100'
  await new Promise(resolve => setTimeout(resolve, 2000))
  const testID = Math.random() + ''
  console.log(testID)
  const start = Math.floor((Date.now() - 60 * 1000 * 10) / 60 / 1000) * 60 * 1000
  const end = Math.floor(Date.now() / 60 / 1000) * 60 * 1000
  let points = createPoints(testID, 0.5, start, end, {}, {})
  points = createPoints(testID, 1, start, end, {}, points)
  points = createPoints(testID, 2, start, end, {}, points)
  points = createPoints(testID, 4, start, end, {}, points)

  points = createPoints(testID + '_json', 1, start, end,
    { fmt: 'json', lbl_repl: 'val_repl', int_lbl: '1' }, points,
    (i) => JSON.stringify({ lbl_repl: 'REPL', int_val: '1', new_lbl: 'new_val', str_id: i, arr: [1, 2, 3], obj: { o_1: 'v_1' } })
  )
  points = createPoints(testID + '_metrics', 1, start, end,
    { fmt: 'int', lbl_repl: 'val_repl', int_lbl: '1' }, points,
    (i) => '',
    (i) => i % 10
  )
  points = createPoints(testID + '_logfmt', 1, start, end,
    { fmt: 'logfmt', lbl_repl: 'val_repl', int_lbl: '1' }, points,
    (i) => 'lbl_repl="REPL" int_val=1 new_lbl="new_val" str_id="' + i + '" '
  )
  await sendPoints(`http://${clokiExtUrl}`, points)
  await new Promise(resolve => setTimeout(resolve, 4000))
  const adjustResult = (resp, id, _start) => {
    _start = _start || start
    id = id || testID
    resp.data.data.result = resp.data.data.result.map(stream => {
      expect(stream.stream.test_id).toEqual(id)
      stream.stream.test_id = 'TEST_ID'
      stream.values = stream.values.map(v => [v[0] - _start * 1000000, v[1]])
      return stream
    })
  }
  const runRequest = (req, _step, _start, _end) => {
    _start = _start || start
    _end = _end || end
    _step = _step || 2
    return axios.get(
            `http://${clokiExtUrl}/loki/api/v1/query_range?direction=BACKWARD&limit=2000&query=${encodeURIComponent(req)}&start=${_start}000000&end=${_end}000000&step=${_step}`
    )
  }
  const adjustMatrixResult = (resp, id) => {
    id = id || testID
    resp.data.data.result = resp.data.data.result.map(stream => {
      expect(stream.metric.test_id).toEqual(id)
      stream.metric.test_id = 'TEST_ID'
      stream.values = stream.values.map(v => [v[0] - Math.floor(start / 1000), v[1]])
      return stream
    })
  }

  // ok limited res
  let resp = await runRequest(`{test_id="${testID}"}`)
  console.log('TEST ID=' + testID)
  adjustResult(resp)
  expect(resp.data).toMatchSnapshot()
  // empty res
  resp = await runRequest(`{test_id="${testID}"}`, 2, start - 3600 * 1000, end - 3600 * 1000)
  adjustResult(resp)
  expect(resp.data).toMatchSnapshot()
  // two clauses
  resp = await runRequest(`{test_id="${testID}", freq="2"}`)
  adjustResult(resp)
  expect(resp.data).toMatchSnapshot()
  // two clauses and filter
  resp = await runRequest(`{test_id="${testID}", freq="2"} |~ "2[0-9]$"`)
  adjustResult(resp)
  expect(resp.data).toMatchSnapshot()
  // aggregation
  resp = await runRequest(`rate({test_id="${testID}", freq="2"} |~ "2[0-9]$" [1s])`)
  adjustMatrixResult(resp)
  expect(resp.data).toMatchSnapshot()
  // hammering aggregation
  for (const fn of ['count_over_time', 'bytes_rate', 'bytes_over_time', 'absent_over_time']) {
    resp = await runRequest(`${fn}({test_id="${testID}", freq="2"} |~ "2[0-9]$" [1s])`)
    expect(resp.data.data.result.length).toBeTruthy()
  }
  // high level
  resp = await runRequest(`sum by (test_id) (rate({test_id="${testID}"} |~ "2[0-9]$" [1s]))`)
  adjustMatrixResult(resp)
  expect(resp.data).toMatchSnapshot()
  // hammering high level
  for (const fn of ['min', 'max', 'avg', 'stddev', 'stdvar', 'count']) {
    resp = await runRequest(`${fn} by (test_id) (rate({test_id="${testID}"} |~ "2[0-9]$" [1s]))`)
    expect(resp.data.data.result.length).toBeTruthy()
  }
  // aggregation empty
  resp = await runRequest(`rate({test_id="${testID}", freq="2"} |~ "2[0-9]$" [1s])`,
    2, start - 3600 * 1000, end - 3600 * 1000)
  adjustMatrixResult(resp)
  expect(resp.data).toMatchSnapshot()
  // high level empty
  resp = await runRequest(`sum by (test_id) (rate({test_id="${testID}"} |~ "2[0-9]$" [1s]))`,
    2, start - 3600 * 1000, end - 3600 * 1000)
  adjustMatrixResult(resp)
  expect(resp.data).toMatchSnapshot()
  // json without params
  resp = await runRequest(`{test_id="${testID}_json"}|json`)
  adjustResult(resp, testID + '_json')
  expect(resp.data).toMatchSnapshot()
  // json with params
  resp = await runRequest(`{test_id="${testID}_json"}|json lbl_repl="new_lbl"`)
  adjustResult(resp, testID + '_json')
  expect(resp.data).toMatchSnapshot()
  // json with params / stream_selector
  resp = await runRequest(`{test_id="${testID}_json"}|json lbl_repl="new_lbl"|lbl_repl="new_val"`)
  adjustResult(resp, testID + '_json')
  expect(resp.data).toMatchSnapshot()
  // json with params / stream_selector
  resp = await runRequest(`{test_id="${testID}_json"}|json lbl_repl="new_lbl"|fmt="json"`)
  adjustResult(resp, testID + '_json')
  expect(resp.data).toMatchSnapshot()
  // json with no params / stream_selector
  resp = await runRequest(`{test_id="${testID}_json"}|json|fmt=~"[jk]son"`)
  adjustResult(resp, testID + '_json')
  expect(resp.data).toMatchSnapshot()
  // json no params / stream_selector
  resp = await runRequest(`{test_id="${testID}_json"}|json|lbl_repl="REPL"`)
  adjustResult(resp, testID + '_json')
  expect(resp.data).toMatchSnapshot()
  // unwrap
  resp = await runRequest(`sum_over_time({test_id="${testID}_json"}|json` +
    '|lbl_repl="REPL"|unwrap int_lbl [3s]) by (test_id, lbl_repl)')
  adjustMatrixResult(resp, testID + '_json')
  expect(resp.data).toMatchSnapshot()
  // hammering unwrap
  for (const fn of ['rate', 'sum_over_time', 'avg_over_time', 'max_over_time', 'min_over_time',
    'first_over_time', 'last_over_time'
    // , 'stdvar_over_time', 'stddev_over_time', 'quantile_over_time', 'absent_over_time'
  ]) {
    resp = await runRequest(`${fn}({test_id="${testID}_json"}|json` +
      '|lbl_repl="REPL"|unwrap int_lbl [3s]) by (test_id, lbl_repl)')
    try {
      expect(resp.data.data.result.length).toBeTruthy()
    } catch (e) {
      console.log(fn)
      throw e
    }
  }
  resp = await runRequest(`sum_over_time({test_id="${testID}_json"}|json lbl_int1="int_val"` +
    '|lbl_repl="val_repl"|unwrap lbl_int1 [3s]) by (test_id, lbl_repl)')
  adjustMatrixResult(resp, testID + '_json')
  expect(resp.data).toMatchSnapshot()
  resp = await runRequest(`{test_id="${testID}"}| line_format ` +
    '"{ \\"str\\":\\"{{_entry}}\\", \\"freq2\\": {{divide freq 2}} }"')
  adjustResult(resp, testID)
  expect(resp.data).toMatchSnapshot()
  resp = await runRequest(`rate({test_id="${testID}"}` +
    '| line_format "{ \\"str\\":\\"{{_entry}}\\", \\"freq2\\": {{divide freq 2}} }"' +
    '| json|unwrap freq2 [1s]) by (test_id, freq2)')
  adjustMatrixResult(resp, testID)
  expect(resp.data).toMatchSnapshot()
  resp = await runRequest(`rate({test_id="${testID}"}` +
    '| line_format "{ \\"str\\":\\"{{_entry}}\\", \\"freq2\\": {{divide freq 2}} }"' +
    '| json|unwrap freq2 [1s]) by (test_id, freq2)', 60)
  adjustMatrixResult(resp, testID)
  expect(resp.data).toMatchSnapshot()
  resp = await runRequest(`{test_id="${testID}_json"}|json|json int_lbl2="int_val"`)
  adjustResult(resp, testID + '_json')
  expect(resp.data).toMatchSnapshot()
  resp = await runRequest(`{test_id="${testID}_json"}| line_format "{{ divide test_id 2  }}"`)
  expect(resp.data).toMatchSnapshot()
  resp = await runRequest(`rate({test_id="${testID}_json"}| line_format "{{ divide int_lbl 2  }}" | unwrap _entry [1s])`)
  adjustMatrixResult(resp, testID + '_json')
  expect(resp.data).toMatchSnapshot()
  resp = await runRequest(`sum(rate({test_id="${testID}_json"}| json [5s])) by (test_id)`)
  adjustMatrixResult(resp, testID + '_json')
  expect(resp.data).toMatchSnapshot()
  resp = await runRequest(`sum(rate({test_id="${testID}_json"}| json lbl_rrr="lbl_repl" [5s])) by (test_id, lbl_rrr)`)
  adjustMatrixResult(resp, testID + '_json')
  expect(resp.data).toMatchSnapshot()
  resp = await runRequest(`sum(sum_over_time({test_id="${testID}_json"}| json | unwrap int_val [10s]) by (test_id, str_id)) by (test_id)`)
  adjustMatrixResult(resp, testID + '_json')
  expect(resp.data).toMatchSnapshot()
  resp = await runRequest(`derivative({test_id="${testID}_json"}| json | unwrap str_id [10s]) by (test_id)`)
  adjustMatrixResult(resp, testID + '_json')
  expect(resp.data).toMatchSnapshot()
  resp = await runRequest(`rate({test_id="${testID}"} [1s]) == 2`)
  adjustMatrixResult(resp, testID)
  expect(resp.data).toMatchSnapshot()
  resp = await runRequest(`sum(rate({test_id="${testID}"} [1s])) by (test_id) > 4`)
  adjustMatrixResult(resp, testID)
  expect(resp.data).toMatchSnapshot()
  resp = await runRequest(`sum(sum_over_time({test_id="${testID}_json"}| json | unwrap str_id [10s]) by (test_id, str_id)) by (test_id) > 1000`)
  adjustMatrixResult(resp, testID + '_json')
  expect(resp.data).toMatchSnapshot()
  resp = await runRequest(`rate({test_id="${testID}"} | line_format "12345" [1s]) == 2`)
  adjustMatrixResult(resp, testID)
  expect(resp.data).toMatchSnapshot()
  resp = await runRequest(`derivative({test_id="${testID}_json"}| json | unwrap str_id [10s]) by (test_id) > 1`)
  adjustMatrixResult(resp, testID + '_json')
  expect(resp.data).toMatchSnapshot()
  resp = await runRequest(`{test_id="${testID}"} | freq >= 4`)
  adjustResult(resp, testID)
  expect(resp.data).toMatchSnapshot()
  resp = await runRequest(`{test_id="${testID}_json"} | json sid="str_id" | sid >= 598`)
  adjustResult(resp, testID + '_json')
  expect(resp.data).toMatchSnapshot()
  resp = await runRequest(`{test_id="${testID}_json"} | json | str_id >= 598`)
  adjustResult(resp, testID + '_json')
  expect(resp.data).toMatchSnapshot()
  resp = await runRequest(`test_macro("${testID}")`)
  adjustResult(resp, testID)
  expect(resp.data).toMatchSnapshot()
  resp = await runRequest(`{test_id="${testID}"} | regexp "^(?<e>[^0-9]+)[0-9]+$"`)
  adjustResult(resp, testID)
  expect(resp.data).toMatchSnapshot()
  resp = await runRequest(`{test_id="${testID}"} | regexp "^[^0-9]+(?<e>[0-9])+$"`)
  adjustResult(resp, testID)
  expect(resp.data).toMatchSnapshot()
  resp = await runRequest(`{test_id="${testID}"} | regexp "^[^0-9]+([0-9]+(?<e>[0-9]))$"`)
  adjustResult(resp, testID)
  expect(resp.data).toMatchSnapshot()
  resp = await runRequest(`first_over_time({test_id="${testID}", freq="0.5"} | regexp "^[^0-9]+(?<e>[0-9]+)$" | unwrap e [1s]) by(test_id)`, 1)
  adjustMatrixResult(resp, testID)
  expect(resp.data).toMatchSnapshot()

  const ws = new WebSocket(`ws://${clokiExtUrl}/loki/api/v1/tail?query={test_id="${testID}_ws"}`)
  resp = {
    data: {
      data: {
        result: []
      }
    }
  }
  ws.on('message', (msg) => {
    const _msg = JSON.parse(msg)
    for (const stream of _msg.streams) {
      let _stream = resp.data.data.result.find(res =>
        JSON.stringify(res.stream) === JSON.stringify(stream.stream)
      )
      if (!_stream) {
        _stream = {
          stream: stream.stream,
          values: []
        }
        resp.data.data.result.push(_stream)
      }
      _stream.values.push(...stream.values)
    }
  })
  const wsStart = Math.floor(Date.now() / 1000) * 1000
  for (let i = 0; i < 5; i++) {
    const points = createPoints(testID + '_ws', 1, wsStart + i * 1000, wsStart + i * 1000 + 1000, {}, {},
      () => `MSG_${i}`)
    sendPoints(`http://${clokiExtUrl}`, points)
    await new Promise(resolve => setTimeout(resolve, 1000))
  }
  await new Promise(resolve => setTimeout(resolve, 6000))
  ws.close()
  for (const res of resp.data.data.result) {
    res.values.sort()
  }
  adjustResult(resp, testID + '_ws', wsStart)
  expect(resp.data).toMatchSnapshot()
  resp = await axios.get(`http://${clokiExtUrl}/loki/api/v1/series?match={test_id="${testID}"}&start=1636008723293000000&end=1636012323293000000`)
  resp.data.data = resp.data.data.map(l => {
    expect(l.test_id).toEqual(testID)
    return { ...l, test_id: 'TEST' }
  })
  resp.data.data.sort((a, b) => JSON.stringify(a).localeCompare(JSON.stringify(b)))
  expect(resp.data).toMatchSnapshot()
  resp = await axios.get(`http://${clokiExtUrl}/loki/api/v1/series?match={test_id="${testID}"}&match={test_id="${testID}_json"}&start=1636008723293000000&end=1636012323293000000`)
  resp.data.data = resp.data.data.map(l => {
    expect(l.test_id.startsWith(testID))
    return { ...l, test_id: l.test_id.replace(testID, 'TEST') }
  })
  resp.data.data.sort((a, b) => JSON.stringify(a).localeCompare(JSON.stringify(b)))
  expect(resp.data).toMatchSnapshot()
  await new Promise(resolve => setTimeout(resolve, 1000))
  resp = await runRequest(`{test_id="${testID}"} | freq > 1 and (freq="4" or freq==2 or freq > 0.5)`)
  adjustResult(resp, testID)
  expect(resp.data.data.result.map(s => [s.stream, s.values.length])).toMatchSnapshot()
  resp = await runRequest(`{test_id="${testID}_json"} | json sid="str_id" | sid >= 598 or sid < 2 and sid > 0`)
  adjustResult(resp, testID + '_json')
  expect(resp.data.data.result.map(s => [s.stream, s.values.length])).toMatchSnapshot()
  resp = await runRequest(`{test_id="${testID}_json"} | json | str_id < 2 or str_id >= 598 and str_id > 0`)
  adjustResult(resp, testID + '_json')
  expect(resp.data.data.result.map(s => [s.stream, s.values.length])).toMatchSnapshot()
  resp = await runRequest(`sum_over_time({test_id="${testID}_json"}` +
    '| json| label_to_row "str_id, int_lbl"| unwrap _entry [10s])')
  resp.data.data.result = resp.data.data.result.map(stream => {
    stream.values = stream.values.map(v => [v[0] - Math.floor(start / 1000), v[1]])
    return stream
  })
  expect(resp.data).toMatchSnapshot()
  resp = await runRequest(`sum_over_time({test_id="${testID}_metrics"} | unwrap_value [10s])`)
  adjustMatrixResult(resp, `${testID}_metrics`)
  expect(resp.data).toMatchSnapshot()
  // console.log(JSON.stringify(resp.data.data.result.map(s => [s.stream, s.values.length])))
  // logfmt without params
  resp = await runRequest(`{test_id="${testID}_logfmt"}|logfmt`)
  adjustResult(resp, testID + '_logfmt')
  expect(resp.data).toMatchSnapshot()
  // logfmt with no params / stream_selector
  resp = await runRequest(`{test_id="${testID}_logfmt"}|logfmt|fmt=~"[jk]son"`)
  adjustResult(resp, testID + '_logfmt')
  expect(resp.data).toMatchSnapshot()
  // logfmt no params / stream_selector
  resp = await runRequest(`{test_id="${testID}_logmft"}|logfmt|lbl_repl="REPL"`)
  adjustResult(resp, testID + '_logfmt')
  expect(resp.data).toMatchSnapshot()
  resp = await runRequest(`sum_over_time({test_id="${testID}_logfmt"}|logfmt` +
    '|lbl_repl="REPL"|unwrap int_lbl [3s]) by (test_id, lbl_repl)')
  adjustMatrixResult(resp, testID + '_logfmt')
  expect(resp.data).toMatchSnapshot()
  // hammering aggregation
  for (const fn of ['rate', 'sum_over_time', 'avg_over_time', 'max_over_time', 'min_over_time',
    'first_over_time', 'last_over_time'
    // , 'stdvar_over_time', 'stddev_over_time', 'quantile_over_time', 'absent_over_time'
  ]) {
    resp = await runRequest(`${fn}({test_id="${testID}_logfmt"}|logfmt` +
      '|lbl_repl="REPL"|unwrap int_lbl [3s]) by (test_id, lbl_repl)')
    try {
      expect(resp.data.data.result.length).toBeTruthy()
    } catch (e) {
      console.log(fn)
      throw e
    }
  }
  resp = await runRequest(`rate({test_id="${testID}"}` +
    '| line_format "str=\\"{{_entry}}\\" freq2={{divide freq 2}}"' +
    '| logfmt | unwrap freq2 [1s]) by (test_id, freq2)')
  adjustMatrixResult(resp, testID)
  expect(resp.data).toMatchSnapshot()
  resp = await runRequest(`rate({test_id="${testID}"}` +
    '| line_format "str=\\"{{_entry}}\\" freq2={{divide freq 2}}"' +
    '| logfmt | unwrap freq2 [1s]) by (test_id, freq2)', 60)
  adjustMatrixResult(resp, testID)
  expect(resp.data).toMatchSnapshot()
  resp = await runRequest(`sum(rate({test_id="${testID}_logfmt"}| logfmt [5s])) by (test_id)`)
  adjustMatrixResult(resp, testID + '_logfmt')
  expect(resp.data).toMatchSnapshot()
  resp = await runRequest(`sum(sum_over_time({test_id="${testID}_logfmt"}| logfmt | unwrap int_val [10s]) by (test_id, str_id)) by (test_id)`)
  adjustMatrixResult(resp, testID + '_logfmt')
  expect(resp.data).toMatchSnapshot()
  resp = await runRequest(`derivative({test_id="${testID}_logfmt"}| logfmt | unwrap str_id [10s]) by (test_id)`)
  adjustMatrixResult(resp, testID + '_logfmt')
  resp = await runRequest(`sum(sum_over_time({test_id="${testID}_logfmt"}| logfmt | unwrap str_id [10s]) by (test_id, str_id)) by (test_id) > 1000`)
  adjustMatrixResult(resp, testID + '_logfmt')
  expect(resp.data).toMatchSnapshot()
  resp = await runRequest(`derivative({test_id="${testID}_logfmt"}| logfmt | unwrap str_id [10s]) by (test_id) > 1`)
  adjustMatrixResult(resp, testID + '_logfmt')
  expect(resp.data).toMatchSnapshot()
  resp = await runRequest(`{test_id="${testID}_logfmt"} | logfmt | str_id >= 598`)
  adjustResult(resp, testID + '_logfmt')
  expect(resp.data).toMatchSnapshot()
<<<<<<< HEAD
  process.env.LINE_FMT = 'go_native'
  resp = await runRequest(`{test_id="${testID}"}| line_format ` +
    '"{ \\"str\\":\\"{{ ._entry }}\\", \\"freq2\\": {{ .freq }} }"')
  adjustResult(resp, testID)
  expect(resp.data).toMatchSnapshot()
  process.env.LINE_FMT = 'handlebars'
=======
  resp = await runRequest(`rate({test_id="${testID}_json"} | json int_val="int_val" | unwrap int_val [1m]) by (test_id)`,
    0.05)
  expect(resp.data.data.result.length > 0).toBeTruthy()
>>>>>>> bcd14309
})<|MERGE_RESOLUTION|>--- conflicted
+++ resolved
@@ -399,16 +399,13 @@
   resp = await runRequest(`{test_id="${testID}_logfmt"} | logfmt | str_id >= 598`)
   adjustResult(resp, testID + '_logfmt')
   expect(resp.data).toMatchSnapshot()
-<<<<<<< HEAD
+  resp = await runRequest(`rate({test_id="${testID}_json"} | json int_val="int_val" | unwrap int_val [1m]) by (test_id)`,
+    0.05)
+  expect(resp.data.data.result.length > 0).toBeTruthy()
   process.env.LINE_FMT = 'go_native'
   resp = await runRequest(`{test_id="${testID}"}| line_format ` +
     '"{ \\"str\\":\\"{{ ._entry }}\\", \\"freq2\\": {{ .freq }} }"')
   adjustResult(resp, testID)
   expect(resp.data).toMatchSnapshot()
   process.env.LINE_FMT = 'handlebars'
-=======
-  resp = await runRequest(`rate({test_id="${testID}_json"} | json int_val="int_val" | unwrap int_val [1m]) by (test_id)`,
-    0.05)
-  expect(resp.data.data.result.length > 0).toBeTruthy()
->>>>>>> bcd14309
 })