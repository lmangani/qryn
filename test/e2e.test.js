--- conflicted
+++ resolved
@@ -237,7 +237,6 @@
     expect(resp.data).toMatchSnapshot();
     resp = await runRequest(`derivative({test_id="${testID}_json"}| json | unwrap str_id [10s]) by (test_id) > 1`);
     expect(resp.data).toMatchSnapshot();
-<<<<<<< HEAD
     resp = await runRequest(`{test_id="${testID}"} | freq >= 4`);
     adjustResult(resp, testID);
     expect(resp.data).toMatchSnapshot();
@@ -247,10 +246,8 @@
     resp = await runRequest(`{test_id="${testID}_json"} | json | str_id >= 598`);
     adjustResult(resp, testID + "_json");
     expect(resp.data).toMatchSnapshot();
-=======
     resp = await runRequest(`test_macro("${testID}")`);
     adjustResult(resp, testID);
     expect(resp.data).toMatchSnapshot();
->>>>>>> cd80837a
     //console.log(JSON.stringify(resp.data));
 });