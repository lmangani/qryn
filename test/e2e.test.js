--- conflicted
+++ resolved
@@ -268,7 +268,6 @@
   resp = await runRequest(`first_over_time({test_id="${testID}", freq="0.5"} | regexp "^[^0-9]+(?<e>[0-9]+)$" | unwrap e [1s]) by(test_id)`, 1)
   adjustMatrixResult(resp, testID)
   expect(resp.data).toMatchSnapshot()
-
   const ws = new WebSocket(`ws://${clokiExtUrl}/loki/api/v1/tail?query={test_id="${testID}_ws"}`)
   resp = {
     data: {
@@ -338,9 +337,68 @@
     return stream
   })
   expect(resp.data).toMatchSnapshot()
-<<<<<<< HEAD
+  resp = await runRequest(`sum_over_time({test_id="${testID}_metrics"} | unwrap_value [10s])`)
+  adjustMatrixResult(resp, `${testID}_metrics`)
+  expect(resp.data).toMatchSnapshot()
+  // console.log(JSON.stringify(resp.data.data.result.map(s => [s.stream, s.values.length])))
+  // logfmt without params
+  resp = await runRequest(`{test_id="${testID}_logfmt"}|logfmt`)
+  adjustResult(resp, testID + '_logfmt')
+  expect(resp.data).toMatchSnapshot()
+  // logfmt with no params / stream_selector
+  resp = await runRequest(`{test_id="${testID}_logfmt"}|logfmt|fmt=~"[jk]son"`)
+  adjustResult(resp, testID + '_logfmt')
+  expect(resp.data).toMatchSnapshot()
+  // logfmt no params / stream_selector
+  resp = await runRequest(`{test_id="${testID}_logmft"}|logfmt|lbl_repl="REPL"`)
+  adjustResult(resp, testID + '_logfmt')
+  expect(resp.data).toMatchSnapshot()
+  resp = await runRequest(`sum_over_time({test_id="${testID}_logfmt"}|logfmt` +
+    '|lbl_repl="REPL"|unwrap int_lbl [3s]) by (test_id, lbl_repl)')
+  adjustMatrixResult(resp, testID + '_logfmt')
+  expect(resp.data).toMatchSnapshot()
+  // hammering aggregation
+  for (const fn of ['rate', 'sum_over_time', 'avg_over_time', 'max_over_time', 'min_over_time',
+    'first_over_time', 'last_over_time'
+    // , 'stdvar_over_time', 'stddev_over_time', 'quantile_over_time', 'absent_over_time'
+  ]) {
+    resp = await runRequest(`${fn}({test_id="${testID}_logfmt"}|logfmt` +
+      '|lbl_repl="REPL"|unwrap int_lbl [3s]) by (test_id, lbl_repl)')
+    try {
+      expect(resp.data.data.result.length).toBeTruthy()
+    } catch (e) {
+      console.log(fn)
+      throw e
+    }
+  }
+  resp = await runRequest(`rate({test_id="${testID}"}` +
+    '| line_format "str=\\"{{_entry}}\\" freq2={{divide freq 2}}"' +
+    '| logfmt | unwrap freq2 [1s]) by (test_id, freq2)')
+  adjustMatrixResult(resp, testID)
+  expect(resp.data).toMatchSnapshot()
+  resp = await runRequest(`rate({test_id="${testID}"}` +
+    '| line_format "str=\\"{{_entry}}\\" freq2={{divide freq 2}}"' +
+    '| logfmt | unwrap freq2 [1s]) by (test_id, freq2)', 60)
+  adjustMatrixResult(resp, testID)
+  expect(resp.data).toMatchSnapshot()
+  resp = await runRequest(`sum(rate({test_id="${testID}_logfmt"}| logfmt [5s])) by (test_id)`)
+  adjustMatrixResult(resp, testID + '_logfmt')
+  expect(resp.data).toMatchSnapshot()
+  resp = await runRequest(`sum(sum_over_time({test_id="${testID}_logfmt"}| logfmt | unwrap int_val [10s]) by (test_id, str_id)) by (test_id)`)
+  adjustMatrixResult(resp, testID + '_logfmt')
+  expect(resp.data).toMatchSnapshot()
+  resp = await runRequest(`derivative({test_id="${testID}_logfmt"}| logfmt | unwrap str_id [10s]) by (test_id)`)
+  adjustMatrixResult(resp, testID + '_logfmt')
+  resp = await runRequest(`sum(sum_over_time({test_id="${testID}_logfmt"}| logfmt | unwrap str_id [10s]) by (test_id, str_id)) by (test_id) > 1000`)
+  adjustMatrixResult(resp, testID + '_logfmt')
+  expect(resp.data).toMatchSnapshot()
+  resp = await runRequest(`derivative({test_id="${testID}_logfmt"}| logfmt | unwrap str_id [10s]) by (test_id) > 1`)
+  adjustMatrixResult(resp, testID + '_logfmt')
+  expect(resp.data).toMatchSnapshot()
+  resp = await runRequest(`{test_id="${testID}_logfmt"} | logfmt | str_id >= 598`)
+  adjustResult(resp, testID + '_logfmt')
+  expect(resp.data).toMatchSnapshot()
   await checkAlertConfig()
-  // console.log(JSON.stringify(resp.data.data.result.map(s => [s.stream, s.values.length])))
 })
 
 const checkAlertConfig = async () => {
@@ -397,68 +455,4 @@
     await axios.delete('http://localhost:3100/config/v1/alerts/asd').catch(console.log)
     throw e
   }
-}
-=======
-  resp = await runRequest(`sum_over_time({test_id="${testID}_metrics"} | unwrap_value [10s])`)
-  adjustMatrixResult(resp, `${testID}_metrics`)
-  expect(resp.data).toMatchSnapshot()
-  // console.log(JSON.stringify(resp.data.data.result.map(s => [s.stream, s.values.length])))
-  // logfmt without params
-  resp = await runRequest(`{test_id="${testID}_logfmt"}|logfmt`)
-  adjustResult(resp, testID + '_logfmt')
-  expect(resp.data).toMatchSnapshot()
-  // logfmt with no params / stream_selector
-  resp = await runRequest(`{test_id="${testID}_logfmt"}|logfmt|fmt=~"[jk]son"`)
-  adjustResult(resp, testID + '_logfmt')
-  expect(resp.data).toMatchSnapshot()
-  // logfmt no params / stream_selector
-  resp = await runRequest(`{test_id="${testID}_logmft"}|logfmt|lbl_repl="REPL"`)
-  adjustResult(resp, testID + '_logfmt')
-  expect(resp.data).toMatchSnapshot()
-  resp = await runRequest(`sum_over_time({test_id="${testID}_logfmt"}|logfmt` +
-    '|lbl_repl="REPL"|unwrap int_lbl [3s]) by (test_id, lbl_repl)')
-  adjustMatrixResult(resp, testID + '_logfmt')
-  expect(resp.data).toMatchSnapshot()
-  // hammering aggregation
-  for (const fn of ['rate', 'sum_over_time', 'avg_over_time', 'max_over_time', 'min_over_time',
-    'first_over_time', 'last_over_time'
-    // , 'stdvar_over_time', 'stddev_over_time', 'quantile_over_time', 'absent_over_time'
-  ]) {
-    resp = await runRequest(`${fn}({test_id="${testID}_logfmt"}|logfmt` +
-      '|lbl_repl="REPL"|unwrap int_lbl [3s]) by (test_id, lbl_repl)')
-    try {
-      expect(resp.data.data.result.length).toBeTruthy()
-    } catch (e) {
-      console.log(fn)
-      throw e
-    }
-  }
-  resp = await runRequest(`rate({test_id="${testID}"}` +
-    '| line_format "str=\\"{{_entry}}\\" freq2={{divide freq 2}}"' +
-    '| logfmt | unwrap freq2 [1s]) by (test_id, freq2)')
-  adjustMatrixResult(resp, testID)
-  expect(resp.data).toMatchSnapshot()
-  resp = await runRequest(`rate({test_id="${testID}"}` +
-    '| line_format "str=\\"{{_entry}}\\" freq2={{divide freq 2}}"' +
-    '| logfmt | unwrap freq2 [1s]) by (test_id, freq2)', 60)
-  adjustMatrixResult(resp, testID)
-  expect(resp.data).toMatchSnapshot()
-  resp = await runRequest(`sum(rate({test_id="${testID}_logfmt"}| logfmt [5s])) by (test_id)`)
-  adjustMatrixResult(resp, testID + '_logfmt')
-  expect(resp.data).toMatchSnapshot()
-  resp = await runRequest(`sum(sum_over_time({test_id="${testID}_logfmt"}| logfmt | unwrap int_val [10s]) by (test_id, str_id)) by (test_id)`)
-  adjustMatrixResult(resp, testID + '_logfmt')
-  expect(resp.data).toMatchSnapshot()
-  resp = await runRequest(`derivative({test_id="${testID}_logfmt"}| logfmt | unwrap str_id [10s]) by (test_id)`)
-  adjustMatrixResult(resp, testID + '_logfmt')
-  resp = await runRequest(`sum(sum_over_time({test_id="${testID}_logfmt"}| logfmt | unwrap str_id [10s]) by (test_id, str_id)) by (test_id) > 1000`)
-  adjustMatrixResult(resp, testID + '_logfmt')
-  expect(resp.data).toMatchSnapshot()
-  resp = await runRequest(`derivative({test_id="${testID}_logfmt"}| logfmt | unwrap str_id [10s]) by (test_id) > 1`)
-  adjustMatrixResult(resp, testID + '_logfmt')
-  expect(resp.data).toMatchSnapshot()
-  resp = await runRequest(`{test_id="${testID}_logfmt"} | logfmt | str_id >= 598`)
-  adjustResult(resp, testID + '_logfmt')
-  expect(resp.data).toMatchSnapshot()
-})
->>>>>>> bc1bb96f
+}