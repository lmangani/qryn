--- conflicted
+++ resolved
@@ -64,20 +64,15 @@
     { fmt: 'json', lbl_repl: 'val_repl', int_lbl: '1' }, points,
     (i) => JSON.stringify({ lbl_repl: 'REPL', int_val: '1', new_lbl: 'new_val', str_id: i, arr: [1, 2, 3], obj: { o_1: 'v_1' } })
   )
-<<<<<<< HEAD
-
-  points = createPoints(testID + '_logfmt', 1, start, end,
-    { fmt: 'logfmt', lbl_repl: 'val_repl', int_lbl: '1' }, points,
-    (i) => 'lbl_repl="REPL" int_val=1 new_lbl="new_val" str_id="' + i + '" '
-  )
-
-=======
   points = createPoints(testID + '_metrics', 1, start, end,
     { fmt: 'int', lbl_repl: 'val_repl', int_lbl: '1' }, points,
     (i) => '',
     (i) => i % 10
   )
->>>>>>> 05587239
+  points = createPoints(testID + '_logfmt', 1, start, end,
+    { fmt: 'logfmt', lbl_repl: 'val_repl', int_lbl: '1' }, points,
+    (i) => 'lbl_repl="REPL" int_val=1 new_lbl="new_val" str_id="' + i + '" '
+  )
   await sendPoints(`http://${clokiExtUrl}`, points)
   await new Promise(resolve => setTimeout(resolve, 4000))
   const adjustResult = (resp, id, _start) => {
