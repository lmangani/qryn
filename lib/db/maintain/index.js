const hb = require('handlebars')
const client = require('../clickhouse')
const logger = require('../../logger')
const { samplesOrderingRule, clusterName } = require('../../../common')
const getEnv = () => {
  return {
    CLICKHOUSE_DB: 'cloki',
    LABELS_DAYS: 7,
    SAMPLES_DAYS: 7,
    ...process.env
  }
}

/**
 *
 * @param db {{name: string, storage_policy: string}}
 * @returns {Promise<void>}
 */
module.exports.upgrade = async (db) => {
  const scripts = require('./scripts')
<<<<<<< HEAD
  await upgradeSingle(db, 1, scripts.overall)
  await upgradeSingle(db, 2, scripts.traces)
  await upgradeSingle(db, 5, scripts.profiles)
  if (clusterName) {
    await upgradeSingle(db, 3, scripts.overall_dist)
    await upgradeSingle(db, 4, scripts.traces_dist)
    await upgradeSingle(db, 6, scripts.profiles_dist)
=======
  await upgradeSingle(db.name, 1, scripts.overall, db.storage_policy)
  await upgradeSingle(db.name, 2, scripts.traces, db.storage_policy)
  if (db.storage_policy) {
    await client.addSetting('rotate', 'v3_storage_policy', db.storage_policy, db.name)
    await client.addSetting('rotate', 'v1_traces_storage_policy', db.storage_policy, db.name)
  }
  if (clusterName) {
    await upgradeSingle(db.name, 3, scripts.overall_dist, db.storage_policy)
    await upgradeSingle(db.name, 4, scripts.traces_dist, db.storage_policy)
>>>>>>> 59e8a395
  }
}

let isDBCreated = false
/**
 *
 * @param db {string}
 * @param key {number}
 * @param scripts {string[]}
 * @param storagePolicy {string}
 */
const upgradeSingle = async (db, key, scripts, storagePolicy) => {
  const _upgradeRequest = (request, useDefaultDB, updateVer) => {
    return upgradeRequest({ db, useDefaultDB, updateVer, storage_policy: storagePolicy }, request)
  }
  if (!isDBCreated) {
    isDBCreated = true
    await _upgradeRequest('CREATE DATABASE IF NOT EXISTS {{DB}} {{{OnCluster}}}')
    if (clusterName) {
      await _upgradeRequest('CREATE TABLE IF NOT EXISTS {{DB}}._ver {{{OnCluster}}} (k UInt64, ver UInt64) ' +
          'ENGINE={{ReplacingMergeTree}}(ver) ORDER BY k {{{CREATE_SETTINGS}}}', true)
      await _upgradeRequest('CREATE TABLE IF NOT EXISTS {{DB}}.ver {{{OnCluster}}} (k UInt64, ver UInt64) ' +
          'ENGINE=Distributed(\'{{CLUSTER}}\',\'{{DB}}\', \'_ver\', rand())', true)
    } else {
      await _upgradeRequest('CREATE TABLE IF NOT EXISTS {{DB}}.ver {{{OnCluster}}} (k UInt64, ver UInt64) ' +
          'ENGINE={{ReplacingMergeTree}}(ver) ORDER BY k {{{CREATE_SETTINGS}}}', true)
    }
  }
  let ver = await client.rawRequest(`SELECT max(ver) as ver FROM ver WHERE k = ${key} FORMAT JSON`,
    null, db)
  ver = ver.data.data && ver.data.data[0] && ver.data.data[0].ver ? ver.data.data[0].ver : 0
  for (let i = parseInt(ver); i < scripts.length; ++i) {
    if (!scripts[i]) { continue }
    scripts[i] = scripts[i].trim()
    await _upgradeRequest(scripts[i], true, { key: key, to: i + 1 })
  }
}

/**
 * @param opts {{db: string, useDefaultDB: boolean, updateVer: {key: number, to: number}, storage_policy: string}}
 * @param request {string} database to update
 * @returns {Promise<void>}
 */
const upgradeRequest = async (opts, request) => {
  const tpl = hb.compile(request)
  request = tpl({
    ...getEnv(),
    DB: opts.db,
    CLUSTER: clusterName || '',
    SAMPLES_ORDER_RUL: samplesOrderingRule(),
    OnCluster: clusterName ? `ON CLUSTER \`${clusterName}\`` : '',
    MergeTree: clusterName ? 'ReplicatedMergeTree' : 'MergeTree',
    ReplacingMergeTree: clusterName ? 'ReplicatedReplacingMergeTree' : 'ReplacingMergeTree',
    AggregatingMergeTree: clusterName ? 'ReplicatedAggregatingMergeTree' : 'AggregatingMergeTree',
    CREATE_SETTINGS: opts.storage_policy ? `SETTINGS storage_policy='${opts.storage_policy}'` : ''
  })
  await client.rawRequest(request, null, opts.useDefaultDB ? opts.db : undefined)
  if (opts.updateVer) {
    await client.rawRequest(`INSERT INTO ver (k, ver) VALUES (${opts.updateVer.key}, ${opts.updateVer.to})`,
      null, opts.db)
  }
}

/**
 * @param opts {{db: string, samples_days: number, time_series_days: number, storage_policy: string}[]}
 * @returns {Promise<void>}
 */
module.exports.rotate = async (opts) => {
  for (const db of opts) {
    const settings = await client.getSettings([
      { type: 'rotate', name: 'v3_samples_days' },
      { type: 'rotate', name: 'v3_time_series_days' },
      { type: 'rotate', name: 'v3_storage_policy' },
      { type: 'rotate', name: 'v1_traces_days' },
      { type: 'rotate', name: 'v1_traces_storage_policy' }
    ], db.db)
    const _update = (req) => {
      return upgradeRequest({ db: db.db, useDefaultDB: true }, req)
    }
    if (db.samples_days + '' !== settings.v3_samples_days) {
      const alterTable = 'ALTER TABLE samples_v3 {{{OnCluster}}} MODIFY SETTING ttl_only_drop_parts = 1, merge_with_ttl_timeout = 3600, index_granularity = 8192'
      const rotateTable = `ALTER TABLE samples_v3 {{{OnCluster}}} MODIFY TTL toDateTime(timestamp_ns / 1000000000) + INTERVAL ${db.samples_days} DAY`
      await _update(alterTable, null, db.db)
      await _update(rotateTable, null, db.db)
      await client.addSetting('rotate', 'v3_samples_days', db.samples_days + '', db.db)
    }
    if (db.time_series_days + '' !== settings.v3_time_series_days) {
      const alterTable = 'ALTER TABLE time_series {{{OnCluster}}} MODIFY SETTING ttl_only_drop_parts = 1, merge_with_ttl_timeout = 3600, index_granularity = 8192'
      const rotateTable = `ALTER TABLE time_series {{{OnCluster}}} MODIFY TTL "date" + INTERVAL ${db.time_series_days} DAY`
      await _update(alterTable, null, db.db)
      await _update(rotateTable, null, db.db)
      const alterView = 'ALTER TABLE time_series_gin {{{OnCluster}}} MODIFY SETTING ttl_only_drop_parts = 1, merge_with_ttl_timeout = 3600, index_granularity = 8192'
      const rotateView = `ALTER TABLE time_series_gin {{{OnCluster}}} MODIFY TTL "date" + INTERVAL ${db.time_series_days} DAY`
      await _update(alterView, null, db.db)
      await _update(rotateView, null, db.db)
      await client.addSetting('rotate', 'v3_time_series_days', db.time_series_days + '', db.db)
    }
    if (db.storage_policy && db.storage_policy !== settings.v3_storage_policy) {
      logger.debug(`Altering storage policy: ${db.storage_policy}`)
      const alterTs = `ALTER TABLE time_series {{{OnCluster}}} MODIFY SETTING storage_policy='${db.storage_policy}'`
      const alterTsVw = `ALTER TABLE time_series_gin {{{OnCluster}}} MODIFY SETTING storage_policy='${db.storage_policy}'`
      const alterSm = `ALTER TABLE samples_v3 {{{OnCluster}}} MODIFY SETTING storage_policy='${db.storage_policy}'`
      await _update(alterTs, null, db.db)
      await _update(alterTsVw, null, db.db)
      await _update(alterSm, null, db.db)
      await client.addSetting('rotate', 'v3_storage_policy', db.storage_policy, db.db)
    }
    if (db.samples_days + '' !== settings.v1_traces_days) {
      let alterTable = 'ALTER TABLE tempo_traces {{{OnCluster}}} MODIFY SETTING ttl_only_drop_parts = 1, merge_with_ttl_timeout = 3600, index_granularity = 8192'
      let rotateTable = `ALTER TABLE tempo_traces {{{OnCluster}}} MODIFY TTL toDateTime(timestamp_ns / 1000000000) + INTERVAL ${db.samples_days} DAY`
      await _update(alterTable, null, db.db)
      await _update(rotateTable, null, db.db)
      alterTable = 'ALTER TABLE tempo_traces_attrs_gin {{{OnCluster}}} MODIFY SETTING ttl_only_drop_parts = 1, merge_with_ttl_timeout = 3600, index_granularity = 8192'
      rotateTable = `ALTER TABLE tempo_traces_attrs_gin {{{OnCluster}}} MODIFY TTL date + INTERVAL ${db.samples_days} DAY`
      await _update(alterTable, null, db.db)
      await _update(rotateTable, null, db.db)
      alterTable = 'ALTER TABLE tempo_traces_kv {{{OnCluster}}} MODIFY SETTING ttl_only_drop_parts = 1, merge_with_ttl_timeout = 3600, index_granularity = 8192'
      rotateTable = `ALTER TABLE tempo_traces_kv {{{OnCluster}}} MODIFY TTL date + INTERVAL ${db.samples_days} DAY`
      await _update(alterTable, null, db.db)
      await _update(rotateTable, null, db.db)
      await client.addSetting('rotate', 'v1_traces_days', db.samples_days + '', db.db)
    }
    if (db.storage_policy && db.storage_policy !== settings.v1_traces_storage_policy) {
      logger.debug(`Altering storage policy: ${db.storage_policy}`)
      const alterTs = `ALTER TABLE tempo_traces MODIFY SETTING storage_policy='${db.storage_policy}'`
      const alterTsVw = `ALTER TABLE tempo_traces_attrs_gin MODIFY SETTING storage_policy='${db.storage_policy}'`
      const alterSm = `ALTER TABLE tempo_traces_kv MODIFY SETTING storage_policy='${db.storage_policy}'`
      await _update(alterTs, null, db.db)
      await _update(alterTsVw, null, db.db)
      await _update(alterSm, null, db.db)
      await client.addSetting('rotate', 'v1_traces_storage_policy', db.storage_policy, db.db)
    }
  }
}<|MERGE_RESOLUTION|>--- conflicted
+++ resolved
@@ -2,6 +2,7 @@
 const client = require('../clickhouse')
 const logger = require('../../logger')
 const { samplesOrderingRule, clusterName } = require('../../../common')
+const scripts = require('./scripts')
 const getEnv = () => {
   return {
     CLICKHOUSE_DB: 'cloki',
@@ -17,18 +18,9 @@
  * @returns {Promise<void>}
  */
 module.exports.upgrade = async (db) => {
-  const scripts = require('./scripts')
-<<<<<<< HEAD
-  await upgradeSingle(db, 1, scripts.overall)
-  await upgradeSingle(db, 2, scripts.traces)
-  await upgradeSingle(db, 5, scripts.profiles)
-  if (clusterName) {
-    await upgradeSingle(db, 3, scripts.overall_dist)
-    await upgradeSingle(db, 4, scripts.traces_dist)
-    await upgradeSingle(db, 6, scripts.profiles_dist)
-=======
   await upgradeSingle(db.name, 1, scripts.overall, db.storage_policy)
   await upgradeSingle(db.name, 2, scripts.traces, db.storage_policy)
+  await upgradeSingle(db.name, 5, scripts.traces, db.storage_policy)
   if (db.storage_policy) {
     await client.addSetting('rotate', 'v3_storage_policy', db.storage_policy, db.name)
     await client.addSetting('rotate', 'v1_traces_storage_policy', db.storage_policy, db.name)
@@ -36,7 +28,7 @@
   if (clusterName) {
     await upgradeSingle(db.name, 3, scripts.overall_dist, db.storage_policy)
     await upgradeSingle(db.name, 4, scripts.traces_dist, db.storage_policy)
->>>>>>> 59e8a395
+    await upgradeSingle(db.name, 6, scripts.traces_dist, db.storage_policy)
   }
 }
 
