/*
 * cLoki DB Adapter for Clickhouse
 * (C) 2018-2019 QXIP BV
 */

const debug = process.env.DEBUG || false
const UTILS = require('../utils')
const toJSON = UTILS.toJSON

/* DB Helper */
const ClickHouse = require('@apla/clickhouse')
const clickhouseOptions = {
  host: process.env.CLICKHOUSE_SERVER || 'localhost',
  port: process.env.CLICKHOUSE_PORT || 8123,
  auth: process.env.CLICKHOUSE_AUTH || 'default:',
  protocol: process.env.CLICKHOUSE_PROTO ? process.env.CLICKHOUSE_PROTO + ':' : 'http:',
  readonly: !!process.env.READONLY,
  queryOptions: { database: process.env.CLICKHOUSE_DB || 'cloki' }
}
// clickhouseOptions.queryOptions.database = process.env.CLICKHOUSE_DB || 'cloki';

const transpiler = require('../../parser/transpiler')
const rotationLabels = process.env.LABELS_DAYS || 7
const rotationSamples = process.env.SAMPLES_DAYS || 7
const axios = require('axios')
const { samplesTableName, samplesReadTableName } = UTILS

const protocol = process.env.CLICKHOUSE_PROTO || 'http'

// External Storage Policy for Tables (S3, MINIO)
const storagePolicy = process.env.STORAGE_POLICY || false

const { StringStream, DataStream } = require('scramjet')

const { parseLabels, hashLabels } = require('../../common')

const capabilities = {}
let state = 'INITIALIZING'

const clickhouse = new ClickHouse(clickhouseOptions)
let ch

class TimeoutThrottler {
  constructor (statement) {
    this.statement = statement
    this.on = false
    this.queue = []
  }

  start () {
    if (this.on) {
      return
    }
    this.on = true
    const self = this
    setTimeout(async () => {
      while (self.on) {
        const ts = Date.now()
        try {
          await self.flush()
        } catch (e) {
          if (e.response) {
            console.log('AXIOS ERROR')
            console.log(e.message)
            console.log(e.response.status)
            console.log(e.response.data)
          } else {
            console.log(e)
          }
        }
        const p = Date.now() - ts
        if (p < 100) {
          await new Promise((resolve) => setTimeout(resolve, 100 - p))
        }
      }
    })
  }

  async flush () {
    const len = this.queue.length
    if (len < 1) {
      return
    }

    await axios.post(`${getClickhouseUrl()}/?query=${this.statement}`,
      this.queue.join('\n')
    )
    this.queue = this.queue.slice(len)
  }

  stop () {
    this.on = false
  }
}

const samplesThrottler = new TimeoutThrottler(
    `INSERT INTO ${clickhouseOptions.queryOptions.database}.${samplesTableName}(fingerprint, timestamp_ms, value, string) FORMAT JSONEachRow`)
const timeSeriesThrottler = new TimeoutThrottler(
    `INSERT INTO ${clickhouseOptions.queryOptions.database}.time_series(date, fingerprint, labels, name) FORMAT JSONEachRow`)
/* TODO: tsv2
const timeSeriesv2Throttler = new TimeoutThrottler(
  `INSERT INTO ${clickhouseOptions.queryOptions.database}.time_series_v2(date, fingerprint, labels, name) FORMAT JSONEachRow`); */
samplesThrottler.start()
timeSeriesThrottler.start()
// timeSeriesv2Throttler.start();

/* Cache Helper */
const recordCache = require('record-cache')
const { parseMs } = require('../utils')
const onStale = function (data) {
  for (const entry of data.records.entries()) {
    const value = entry[1]
    samplesThrottler.queue.push.apply(samplesThrottler.queue, value.list.map(r => JSON.stringify({
      fingerprint: r.record[0],
      timestamp_ms: r.record[1],
      value: r.record[2],
      string: r.record[3]
    })))
  }
}
const onStaleLabels = function (data) {
  for (const entry of data.records.entries()) {
    const value = entry[1]
    timeSeriesThrottler.queue.push.apply(timeSeriesThrottler.queue, value.list.map(r => JSON.stringify({
      date: r.record[0],
      fingerprint: r.record[1],
      labels: r.record[2],
      name: r.record[3]
    })))
    /* TODO: tsv2
    timeSeriesv2Throttler.queue.push.apply(timeSeriesv2Throttler.queue, value.list.map(r => JSON.stringify({
      date: r.record[0],
      fingerprint: r.record[1],
      labels: JSON.parse(r.record[2]),
      name: r.record[3]
    })));
    */
  }
}

// Flushing to Clickhouse
const bulk = recordCache({
  maxSize: process.env.BULK_MAXSIZE || 5000,
  maxAge: process.env.BULK_MAXAGE || 2000,
  onStale: onStale
})

const bulkLabels = recordCache({
  maxSize: 100,
  maxAge: 500,
  onStale: onStaleLabels
})

// In-Memory LRU for quick lookups
const labels = recordCache({
  maxSize: process.env.BULK_MAXCACHE || 50000,
  maxAge: 0,
  onStale: false
})

/* Initialize */
const initialize = function (dbName) {
  console.log('Initializing DB...', dbName)
  const dbQuery = 'CREATE DATABASE IF NOT EXISTS ' + dbName
  const tmp = { ...clickhouseOptions, queryOptions: { database: '' } }
  ch = new ClickHouse(tmp)

  const hackCh = (ch) => {
    ch._query = ch.query
    ch.query = (q, opts, cb) => {
      return new Promise(resolve => ch._query(q, opts, (err, data) => {
        cb(err, data)
        resolve()
      }))
    }
  }

  ch.query(dbQuery, undefined, async function (err/*, data */) {
    if (err) { console.error('error', err); return }
    const ch = new ClickHouse(clickhouseOptions)
    hackCh(ch)
    console.log('CREATE TABLES', dbName)

    let tsTable = 'CREATE TABLE IF NOT EXISTS ' + dbName + '.time_series (date Date,fingerprint UInt64,labels String, name String) ENGINE = ReplacingMergeTree(date) PARTITION BY date ORDER BY fingerprint'
    let smTable = 'CREATE TABLE IF NOT EXISTS ' + dbName + `.${samplesTableName} (fingerprint UInt64,timestamp_ms Int64,value Float64,string String) ENGINE = MergeTree PARTITION BY toRelativeHourNum(toDateTime(timestamp_ms / 1000)) ORDER BY (timestamp_ms)`
    const readTable = 'CREATE TABLE IF NOT EXISTS ' + dbName + `.${samplesReadTableName} (fingerprint UInt64,timestamp_ms Int64,value Float64,string String) ENGINE=Merge(\'${dbName}\', \'(samples|samples_v[0-9]+)\')`

    if (storagePolicy) {
      console.log('ADD SETTINGS storage policy', storagePolicy)
      const setStorage = ` SETTINGS storagePolicy='${storagePolicy}'`
      tsTable += setStorage
      smTable += setStorage
    }

    await ch.query(tsTable, undefined, function (err/*, data */) {
      if (err) { console.log(err); process.exit(1) } else if (debug) console.log('Timeseries Table ready!')
      return true
    })
    await ch.query(smTable, undefined, function (err/*, data */) {
      if (err) { console.log(err); process.exit(1) } else if (debug) console.log('Samples Table ready!')
      return true
    })
    await ch.query(readTable, undefined, function (err) {
      if (err) { console.log(err); process.exit(1) } else if (debug) console.log('Samples Table ready!')
      return true
    })
    if (rotationSamples > 0) {
<<<<<<< HEAD
      const tbls = [samplesTableName, 'metrics']
      for (const tbl of tbls) {
        const alterTable = 'ALTER TABLE ' + dbName + `.${tbl} MODIFY SETTING ttl_only_drop_parts = 1, merge_with_ttl_timeout = 3600, index_granularity = 8192`
        const rotateTable = 'ALTER TABLE ' + dbName + `.${tbl} MODIFY TTL toDateTime(timestamp_ms / 1000)  + INTERVAL ` + rotationSamples + ' DAY'
        await ch.query(alterTable, undefined, function (err/*, data */) {
          if (err) { console.log(err) } else if (debug) console.log('Samples Table altered for rotation!')
          // return true;
        })
        await ch.query(rotateTable, undefined, function (err/*, data */) {
          if (err) { console.log(err) } else if (debug) console.log('Samples Table rotation set to days: ' + rotationSamples)
          return true
        })
      }
=======
      const alterTable = 'ALTER TABLE ' + dbName + `.${samplesTableName} MODIFY SETTING ttl_only_drop_parts = 1, merge_with_ttl_timeout = 3600, index_granularity = 8192`
      const rotateTable = 'ALTER TABLE ' + dbName + `.${samplesTableName} MODIFY TTL toDateTime(timestamp_ms / 1000)  + INTERVAL ` + rotationSamples + ' DAY'
      await ch.query(alterTable, undefined, function (err/*, data */) {
        if (err) { console.log(err) } else if (debug) console.log('Samples Table altered for rotation!')
        // return true;
      })
      await ch.query(rotateTable, undefined, function (err/*, data */) {
        if (err) { console.log(err) } else if (debug) console.log('Samples Table rotation set to days: ' + rotationSamples)
        return true
      })
>>>>>>> 1e0d6ed0
    }
    if (rotationLabels > 0) {
      const alterTable = 'ALTER TABLE ' + dbName + '.time_series MODIFY SETTING ttl_only_drop_parts = 1, merge_with_ttl_timeout = 3600, index_granularity = 8192'
      const rotateTable = 'ALTER TABLE ' + dbName + '.time_series MODIFY TTL date  + INTERVAL ' + rotationLabels + ' DAY'
      await ch.query(alterTable, undefined, function (err/*, data */) {
        if (err) { console.log(err) } else if (debug) console.log('Labels Table altered for rotation!')
        return true
      })
      await ch.query(rotateTable, undefined, function (err/*, data */) {
        if (err) { console.log(err) } else if (debug) console.log('Labels Table rotation set to days: ' + rotationLabels)
        return true
      })
    }
    if (storagePolicy) {
      console.log('ALTER storage policy', storagePolicy)
      const alterTs = `ALTER TABLE ${dbName}.time_series MODIFY SETTING storagePolicy='${storagePolicy}'`
      const alterSm = `ALTER TABLE ${dbName}.${samplesTableName} MODIFY SETTING storagePolicy='${storagePolicy}'`

      await ch.query(alterTs, undefined, function (err/*, data */) {
        if (err) { console.log(err) } else if (debug) console.log('Storage policy update for fingerprints ' + storagePolicy)
        return true
      })
      await ch.query(alterSm, undefined, function (err/*, data */) {
        if (err) { console.log(err) } else if (debug) console.log('Storage policy update for samples ' + storagePolicy)
        return true
      })
    }

    await checkCapabilities()

    state = 'READY'

    /* TODO: tsv2
    const tsv2 = await axios.get(`${protocol}://${clickhouseOptions.auth}@${clickhouseOptions.host}:${clickhouseOptions.port}/?query=SHOW TABLES FROM ${dbName} LIKE 'time_series_v2' FORMAT JSON`);
    if (!tsv2.data.rows) {
      const create_tsv2 = `CREATE TABLE IF NOT EXISTS ${dbName}.time_series_v2
        (
            date Date,
            fingerprint UInt64,
          labels Array(Tuple(String, String)),
            labels_map Map(String, String),
            name String
          ) ENGINE = ReplacingMergeTree(date) PARTITION BY date ORDER BY fingerprint`;
      await ch.query(create_tsv2, undefined, () => {});
      const insert = `INSERT INTO ${dbName}.time_series_v2 (date, fingerprint, labels, labels_map, name)
        SELECT date, fingerprint, JSONExtractKeysAndValues(labels, 'String') as labels,
          CAST((
            arrayMap(x -> x.1, JSONExtractKeysAndValues(labels, 'String')),
            arrayMap(x -> x.2, JSONExtractKeysAndValues(labels, 'String'))), 'Map(String, String)') as labels_map,
            name FROM ${dbName}.time_series`;
      await axios.post(`${protocol}://${clickhouseOptions.auth}@${clickhouseOptions.host}:${clickhouseOptions.port}/`,
        insert);
    } */

    reloadFingerprints()
  })
}

const checkCapabilities = async () => {
  console.log('Checking clickhouse capabilities: ')
  try {
    await axios.post(getClickhouseUrl() + '/?allow_experimental_live_view=1',
      `CREATE LIVE VIEW ${clickhouseOptions.queryOptions.database}.lvcheck WITH TIMEOUT 1 AS SELECT 1`)
    capabilities.liveView = true
    console.log('LIVE VIEW: supported')
  } catch (e) {
    console.log('LIVE VIEW: unsupported')
    capabilities.liveView = false
  }
}

const reloadFingerprints = function () {
  console.log('Reloading Fingerprints...')
  const selectQuery = `SELECT DISTINCT fingerprint, labels FROM ${clickhouseOptions.queryOptions.database}.time_series`
  const stream = ch.query(selectQuery)
  // or collect records yourself
  const rows = []
  stream.on('metadata', function (columns) {
    // do something with column list
  })
  stream.on('data', function (row) {
    rows.push(row)
  })
  stream.on('error', function (err) {
    console.log(err)
  })
  stream.on('end', function () {
    rows.forEach(function (row) {
      try {
        const JSONLabels = toJSON(row[1].replace(/\!?=/g, ':'))
        labels.add(row[0], JSON.stringify(JSONLabels))
        for (const key in JSONLabels) {
          // if (debug) console.log('Adding key',row);
          labels.add('_LABELS_', key)
          labels.add(key, JSONLabels[key])
        }
      } catch (e) { console.error(e) }
    })
    if (debug) console.log('Reloaded fingerprints:', rows.length + 1)
  })
}

const fakeStats = { summary: { bytesProcessedPerSecond: 0, linesProcessedPerSecond: 0, totalBytesProcessed: 0, totalLinesProcessed: 0, execTime: 0.001301608 }, store: { totalChunksRef: 0, totalChunksDownloaded: 0, chunksDownloadTime: 0, headChunkBytes: 0, headChunkLines: 0, decompressedBytes: 0, decompressedLines: 0, compressedBytes: 0, totalDuplicates: 0 }, ingester: { totalReached: 1, totalChunksMatched: 0, totalBatches: 0, totalLinesSent: 0, headChunkBytes: 0, headChunkLines: 0, decompressedBytes: 0, decompressedLines: 0, compressedBytes: 0, totalDuplicates: 0 } }

const scanFingerprints = async function (query, res) {
  if (debug) console.log('Scanning Fingerprints...')
  const _query = transpiler.transpile(query)
  _query.step = UTILS.parseOrDefault(query.step, 5) * 1000
  return queryFingerprintsScan(_query, res)
}

const instantQueryScan = async function (query, res) {
  if (debug) console.log('Scanning Fingerprints...')
  const time = parseMs(query.time, Date.now())
  query.start = (time - 10 * 60 * 1000) * 1000000
  query.end = Date.now() * 1000000
  const _query = transpiler.transpile(query)
  _query.step = UTILS.parseOrDefault(query.step, 5) * 1000

  const _stream = await axios.post(getClickhouseUrl() + '/',
    _query.query + ' FORMAT JSONEachRow',
    {
      responseType: 'stream'
    }
  )
  const dataStream = preprocessStream(_stream, _query.stream || [])
  return await (_query.matrix
    ? outputQueryVector(dataStream, res)
    : outputQueryStreams(dataStream, res))
}

function getClickhouseUrl () {
  return `${protocol}://${clickhouseOptions.auth}@${clickhouseOptions.host}:${clickhouseOptions.port}`
}

/**
 * @param query {
 * {query: string, duration: number, matrix: boolean, stream: (function(DataStream): DataStream)[], step: number}
 * }
 * @param res {{res: {write: (function(string)), writeHead: (function(number, {}))}}}
 * @returns {Promise<void>}
 */
const queryFingerprintsScan = async function (query, res) {
  if (debug) console.log('Scanning Fingerprints...')

  // console.log(_query.query);
  const _stream = await axios.post(getClickhouseUrl() + '/',
    query.query + ' FORMAT JSONEachRow',
    {
      responseType: 'stream'
    }
  )
  const dataStream = preprocessStream(_stream, query.stream || [])
  return await (query.matrix
    ? outputQueryMatrix(dataStream, res, query.step, query.duration)
    : outputQueryStreams(dataStream, res))
}

/**
 *
 * @param dataStream {DataStream}
 * @param res {{res: {write: (function(string)), writeHead: (function(number, {}))}}}
 * @returns {Promise<void>}
 */
const outputQueryStreams = async (dataStream, res) => {
  res.res.writeHead(200, { 'Content-Type': 'application/json' })
  const gen = dataStream.toGenerator()
  let i = 0
  let lastLabels = null
  let lastStream = []
  res.res.write('{"status":"success", "data":{ "resultType": "streams", "result": [')
  for await (const item of gen()) {
    if (!item) {
      continue
    }
    if (!item.labels) {
      if (!lastLabels || !lastStream.length) {
        continue
      }
      res.res.write(i ? ',' : '')
      res.res.write(JSON.stringify({
        stream: parseLabels(lastLabels),
        values: lastStream
      }))
      lastLabels = null
      lastStream = []
      ++i
      continue
    }
    const hash = hashLabels(item.labels)
    const ts = item.timestamp_ms ? parseInt(item.timestamp_ms) : null
    if (hash === lastLabels) {
      ts && lastStream.push([(ts * 1000000).toString(), item.string])
      continue
    }
    if (lastLabels) {
      res.res.write(i ? ',' : '')
      res.res.write(JSON.stringify({
        stream: parseLabels(lastLabels),
        values: lastStream
      }))
      ++i
    }
    lastLabels = hash
    lastStream = ts ? [[(ts * 1000000).toString(), item.string]] : []
  }
  res.res.write(']}}')
  res.res.end()
}

/**
 *
 * @param dataStream {DataStream}
 * @param res {{res: {write: (function(string)), writeHead: (function(number, {}))}}}
 * @param stepMs {number}
 * @param durationMs {number}
 * @returns {Promise<void>}
 */
const outputQueryMatrix = async (dataStream, res,
  stepMs, durationMs) => {
  res.res.writeHead(200, { 'Content-Type': 'application/json' })
  const addPoints = Math.ceil(durationMs / stepMs)
  const gen = dataStream.toGenerator()
  let i = 0
  let lastLabels = null
  let lastStream = []
  let lastTsMs = 0
  res.res.write('{"status":"success", "data":{ "resultType": "matrix", "result": [')
  for await (const item of gen()) {
    if (!item) {
      continue
    }
    if (!item.labels) {
      if (!lastLabels || !lastStream.length) {
        continue
      }
      res.res.write(i ? ',' : '')
      res.res.write(JSON.stringify({
        metric: parseLabels(lastLabels),
        values: lastStream
      }))
      lastLabels = null
      lastStream = []
      lastTsMs = 0
      ++i
      continue
    }
    const hash = hashLabels(item.labels)
    const ts = item.timestamp_ms ? parseInt(item.timestamp_ms) : null
    if (hash === lastLabels) {
      if (ts < (lastTsMs + stepMs)) {
        continue
      }
      for (let j = 0; j < addPoints; ++j) {
        ts && lastStream.push([(ts + stepMs * j) / 1000, item.value.toString()])
      }
      lastTsMs = ts
      continue
    }
    if (lastLabels) {
      res.res.write(i ? ',' : '')
      res.res.write(JSON.stringify({
        metric: parseLabels(lastLabels),
        values: lastStream
      }))
      ++i
    }
    lastLabels = hash
    lastStream = []
    for (let j = 0; j < addPoints; ++j) {
      ts && lastStream.push([(ts + stepMs * j) / 1000, item.value.toString()])
    }
    lastTsMs = ts
  }
  res.res.write(']}}')
  res.res.end()
}

/**
 *
 * @param dataStream {DataStream}
 * @param res {{res: {write: (function(string)), writeHead: (function(number, {}))}}}
 * @returns {Promise<void>}
 */
const outputQueryVector = async (dataStream, res) => {
  res.res.writeHead(200, { 'Content-Type': 'application/json' })
  const gen = dataStream.toGenerator()
  let i = 0
  let lastLabels = null
  let lastTsMs = 0
  let lastValue = 0
  res.res.write('{"status":"success", "data":{ "resultType": "vector", "result": [')
  for await (const item of gen()) {
    if (!item) {
      continue
    }
    if (!item.labels) {
      if (!lastLabels || !lastTsMs) {
        continue
      }
      res.res.write(i ? ',' : '')
      res.res.write(JSON.stringify({
        metric: parseLabels(lastLabels),
        value: [lastTsMs / 1000, lastValue.toString()]
      }))
      lastLabels = null
      lastTsMs = 0
      ++i
      continue
    }
    const hash = hashLabels(item.labels)
    const ts = item.timestamp_ms ? parseInt(item.timestamp_ms) : null
    if (hash === lastLabels) {
      lastTsMs = ts
      lastValue = item.value
      continue
    }
    if (lastLabels) {
      res.res.write(i ? ',' : '')
      res.res.write(JSON.stringify({
        metric: parseLabels(lastLabels),
        value: [lastTsMs / 1000, lastValue.toString()]
      }))
      ++i
    }
    lastLabels = hash
    lastTsMs = ts
    lastValue = item.value
  }
  res.res.write(']}}')
  res.res.end()
}

/**
 *
 * @param rawStream {any} Stream from axios response
 * @param processors {(function(DataStream): DataStream)[] | undefined}
 * @returns {DataStream}
 */
const preprocessStream = (rawStream, processors) => {
  let dStream = StringStream.from(rawStream.data).lines().endWith(JSON.stringify({ EOF: true }))
    .map(chunk => chunk ? JSON.parse(chunk) : ({}), DataStream)
    .map(chunk => {
      try {
        if (!chunk || !chunk.labels) {
          return chunk
        }
        const labels = chunk.extra_labels
          ? { ...parseLabels(chunk.labels), ...parseLabels(chunk.extra_labels) }
          : parseLabels(chunk.labels)
        return { ...chunk, labels: labels }
      } catch (e) {
        console.log(chunk)
        return chunk
      }
    }, DataStream)
  if (processors && processors.length) {
    processors.forEach(f => {
      dStream = f(dStream)
    })
  }
  return dStream
}

/* cLoki Metrics Column */
const scanMetricFingerprints = function (settings, client, params) {
  if (debug) console.log('Scanning Clickhouse...', settings)
  // populate matrix structure
  const resp = {
    status: 'success',
    data: {
      resultType: 'matrix',
      result: []
    }
  }
  // Check for required fields or return nothing!
  if (!settings || !settings.table || !settings.db || !settings.tag || !settings.metric) { client.send(resp); return }
  settings.interval = settings.interval ? parseInt(settings.interval) : 60
  if (!settings.timefield) settings.timefield = process.env.CLICKHOUSE_TIMEFIELD || 'record_datetime'

  const tags = settings.tag.split(',')
  let template = 'SELECT ' + tags.join(', ') + ', groupArray((toUnixTimestamp(timestamp_ms)*1000, toString(value))) AS groupArr FROM (SELECT '
  if (tags) {
    tags.forEach(function (tag) {
      tag = tag.trim()
      template += " visitParamExtractString(labels, '" + tag + "') as " + tag + ','
    })
  }
  // if(settings.interval > 0){
  template += ' toStartOfInterval(toDateTime(timestamp_ms/1000), INTERVAL ' + settings.interval + ' second) as timestamp_ms, value' +
  // } else {
  //  template += " timestampMs, value"
  // }

  // template += " timestampMs, value"
  ' FROM ' + settings.db + '.samples RIGHT JOIN ' + settings.db + '.time_series ON samples.fingerprint = time_series.fingerprint'
  if (params.start && params.end) {
    template += ' WHERE ' + settings.timefield + ' BETWEEN ' + parseInt(params.start / 1000000000) + ' AND ' + parseInt(params.end / 1000000000)
    // template += " WHERE "+settings.timefield+" BETWEEN "+parseInt(params.start/1000000) +" AND "+parseInt(params.end/1000000)
  }
  if (tags) {
    tags.forEach(function (tag) {
      tag = tag.trim()
      template += " AND (visitParamExtractString(labels, '" + tag + "') != '')"
    })
  }
  if (settings.where) {
    template += ' AND ' + settings.where
  }
  template += ' AND value > 0 ORDER BY timestamp_ms) GROUP BY ' + tags.join(', ')

  if (debug) console.log('CLICKHOUSE METRICS SEARCH QUERY', template)

  const stream = ch.query(template)
  // or collect records yourself
  const rows = []
  stream.on('metadata', function (columns) {
    // do something with column list
  })
  stream.on('data', function (row) {
    rows.push(row)
  })
  stream.on('error', function (err) {
    // TODO: handler error
    client.code(400).send(err)
  })
  stream.on('end', function () {
    if (debug) console.log('CLICKHOUSE RESPONSE:', rows)
    if (!rows || rows.length < 1) {
      resp.data.result = []
      resp.data.stats = fakeStats
    } else {
      try {
        rows.forEach(function (row) {
          const metrics = { metric: {}, values: [] }
          const tags = settings.tag.split(',')
          // bypass empty blocks
          if (row[row.length - 1].length < 1) return
          // iterate tags
          for (let i = 0; i < row.length - 1; i++) {
            metrics.metric[tags[i]] = row[i]
          }
          // iterate values
          row[row.length - 1].forEach(function (row) {
            if (row[1] === 0) return
            metrics.values.push([parseInt(row[0] / 1000), row[1].toString()])
          })
          resp.data.result.push(metrics)
        })
      } catch (e) { console.log(e) }
    }
    if (debug) console.log('CLOKI RESPONSE', JSON.stringify(resp))
    client.send(resp)
  })
}

/* Clickhouse Metrics Column Query */
const scanClickhouse = function (settings, client, params) {
  if (debug) console.log('Scanning Clickhouse...', settings)

  // populate matrix structure
  const resp = {
    status: 'success',
    data: {
      resultType: 'matrix',
      result: []
    }
  }

  // Check for required fields or return nothing!
  if (!settings || !settings.table || !settings.db || !settings.tag || !settings.metric) { client.send(resp); return }
  settings.interval = settings.interval ? parseInt(settings.interval) : 60
  if (!settings.timefield) settings.timefield = process.env.TIMEFIELD || 'record_datetime'
  if (settings.tag.includes('|')) { settings.tag = settings.tag.split('|').join(',') }
  // Lets query!
  let template = 'SELECT ' + settings.tag + ', groupArray((t, c)) AS groupArr FROM (' +
    'SELECT (intDiv(toUInt32(' + settings.timefield + '), ' + settings.interval + ') * ' + settings.interval + ') * 1000 AS t, ' + settings.tag + ', ' + settings.metric + ' c ' +
    'FROM ' + settings.db + '.' + settings.table
  if (params.start && params.end) {
    template += ' PREWHERE ' + settings.timefield + ' BETWEEN ' + parseInt(params.start / 1000000000) + ' AND ' + parseInt(params.end / 1000000000)
  }
  if (settings.where) {
    template += ' AND ' + settings.where
  }
  template += ' GROUP BY t, ' + settings.tag + ' ORDER BY t, ' + settings.tag + ')'
  template += ' GROUP BY ' + settings.tag + ' ORDER BY ' + settings.tag
  if (debug) console.log('CLICKHOUSE SEARCH QUERY', template)

  // Read-Only: Initiate a new driver connection
  if (process.env.READONLY) {
    const tmp = { ...clickhouseOptions, queryOptions: { database: settings.db } }
    ch = new ClickHouse(tmp)
  }

  const stream = ch.query(template)
  // or collect records yourself
  const rows = []
  stream.on('metadata', function (columns) {
    // do something with column list
  })
  stream.on('data', function (row) {
    rows.push(row)
  })
  stream.on('error', function (err) {
    // TODO: handler error
    client.code(400).send(err)
  })
  stream.on('end', function () {
    if (debug) console.log('CLICKHOUSE RESPONSE:', rows)
    if (!rows || rows.length < 1) {
      resp.data.result = []
      resp.data.stats = fakeStats
    } else {
      try {
        rows.forEach(function (row) {
          const metrics = { metric: {}, values: [] }
          const tags = settings.tag.split(',')
          // bypass empty blocks
          if (row[row.length - 1].length < 1) return
          // iterate tags
          for (let i = 0; i < row.length - 1; i++) {
            metrics.metric[tags[i]] = row[i]
          }
          // iterate values
          row[row.length - 1].forEach(function (row) {
            if (row[1] === 0) return
            metrics.values.push([parseInt(row[0] / 1000), row[1].toString()])
          })
          resp.data.result.push(metrics)
        })
      } catch (e) { console.log(e) }
    }
    if (debug) console.log('CLOKI RESPONSE', JSON.stringify(resp))
    client.send(resp)
  })
}

/**
 *
 * @param matches {string[]} ['{ts1="a1"}', '{ts2="a2"}', ...]
 * @param res {{res: {write: (function(string)), writeHead: (function(number, {}))}}}
 */
const getSeries = async (matches, res) => {
  const query = transpiler.transpileSeries(matches)
  const stream = await axios.post(`${getClickhouseUrl()}`, query + ' FORMAT JSONEachRow', {
    responseType: 'stream'
  })
  const dStream = StringStream.from(stream.data).lines().map(l => {
    if (!l) {
      return null
    }
    try {
      return JSON.parse(l)
    } catch (e) {
      console.log(l)
      console.log(e)
      return null
    }
  }, DataStream).filter(e => e)
  const gen = dStream.toGenerator()
  res.res.writeHead(200, { 'Content-Type': 'application/json' })
  res.res.write('{"status":"success", "data":[')
  let i = 0
  for await (const item of gen()) {
    if (!item || !item.labels) {
      continue
    }
    res.res.write((i === 0 ? '' : ',') + item.labels)
    ++i
  }
  res.res.write(']}')
  res.res.end()
}

const ping = async () => {
  await Promise.all([
    new Promise((resolve, reject) => ch.query('SELECT 1', undefined, (err) => {
      err ? reject(err) : resolve(err)
    })),
    axios.get(`${getClickhouseUrl()}/?query=SELECT 1`)
  ])
}

/* Module Exports */

/**
 *
 * @param name {string}
 * @param request {string}
 * @param options {{db : string | undefined, timeout_sec: number | undefined}}
 */
module.exports.createLiveView = (name, request, options) => {
  const db = options.db || clickhouseOptions.queryOptions.database
  const timeout = options.timeout_sec ? `WITH TIMEOUT ${options.timeout_sec}` : ''
  return axios.post(`${getClickhouseUrl()}/?allow_experimental_live_view=1`,
    `CREATE LIVE VIEW ${db}.${name} ${timeout} AS ${request}`)
}

/**
 *
 * @param db {string}
 * @param name {string}
 * @param name {string}
 * @param res {{res: {write: (function(string)), writeHead: (function(number, {}))}}}
 * @param options {{
 *     stream: (function(DataStream): DataStream)[],
 * }}
 * @returns Promise<[Promise<void>, CancelTokenSource]>
 */
module.exports.watchLiveView = async (name, db, res, options) => {
  db = db || clickhouseOptions.queryOptions.database
  const cancel = axios.CancelToken.source()
  const stream = await axios.post(`${getClickhouseUrl()}/?allow_experimental_live_view=1`,
    `WATCH ${db}.${name} FORMAT JSONEachRow`,
    {
      responseType: 'stream',
      cancelToken: cancel.token
    })
  const endPromise = (async () => {
    const _stream = preprocessStream(stream, options.stream)
    const gen = _stream.toGenerator()
    res.res.writeHead(200, {})
    for await (const item of gen()) {
      if (!item || !item.labels) {
        continue
      }
      res.res.write(item)
    }
    res.res.end()
  })()
  return [endPromise, cancel]
}

module.exports.databaseOptions = clickhouseOptions
module.exports.database = clickhouse
module.exports.cache = { bulk: bulk, bulk_labels: bulkLabels, labels: labels }
module.exports.scanFingerprints = scanFingerprints
module.exports.queryFingerprintsScan = queryFingerprintsScan
module.exports.instantQueryScan = instantQueryScan
module.exports.scanMetricFingerprints = scanMetricFingerprints
module.exports.scanClickhouse = scanClickhouse
module.exports.reloadFingerprints = reloadFingerprints
module.exports.init = initialize
module.exports.capabilities = capabilities
module.exports.ping = ping
module.exports.stop = () => {
  samplesThrottler.stop()
  timeSeriesThrottler.stop()
}
module.exports.ready = () => state === 'READY'
module.exports.scanSeries = getSeries
module.exports.samplesTableName = samplesTableName
module.exports.samplesReadTableName = samplesReadTableName<|MERGE_RESOLUTION|>--- conflicted
+++ resolved
@@ -204,22 +204,8 @@
       if (err) { console.log(err); process.exit(1) } else if (debug) console.log('Samples Table ready!')
       return true
     })
+
     if (rotationSamples > 0) {
-<<<<<<< HEAD
-      const tbls = [samplesTableName, 'metrics']
-      for (const tbl of tbls) {
-        const alterTable = 'ALTER TABLE ' + dbName + `.${tbl} MODIFY SETTING ttl_only_drop_parts = 1, merge_with_ttl_timeout = 3600, index_granularity = 8192`
-        const rotateTable = 'ALTER TABLE ' + dbName + `.${tbl} MODIFY TTL toDateTime(timestamp_ms / 1000)  + INTERVAL ` + rotationSamples + ' DAY'
-        await ch.query(alterTable, undefined, function (err/*, data */) {
-          if (err) { console.log(err) } else if (debug) console.log('Samples Table altered for rotation!')
-          // return true;
-        })
-        await ch.query(rotateTable, undefined, function (err/*, data */) {
-          if (err) { console.log(err) } else if (debug) console.log('Samples Table rotation set to days: ' + rotationSamples)
-          return true
-        })
-      }
-=======
       const alterTable = 'ALTER TABLE ' + dbName + `.${samplesTableName} MODIFY SETTING ttl_only_drop_parts = 1, merge_with_ttl_timeout = 3600, index_granularity = 8192`
       const rotateTable = 'ALTER TABLE ' + dbName + `.${samplesTableName} MODIFY TTL toDateTime(timestamp_ms / 1000)  + INTERVAL ` + rotationSamples + ' DAY'
       await ch.query(alterTable, undefined, function (err/*, data */) {
@@ -230,7 +216,6 @@
         if (err) { console.log(err) } else if (debug) console.log('Samples Table rotation set to days: ' + rotationSamples)
         return true
       })
->>>>>>> 1e0d6ed0
     }
     if (rotationLabels > 0) {
       const alterTable = 'ALTER TABLE ' + dbName + '.time_series MODIFY SETTING ttl_only_drop_parts = 1, merge_with_ttl_timeout = 3600, index_granularity = 8192'
