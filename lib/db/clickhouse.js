/*
 * cLoki DB Adapter for Clickhouse
 * (C) 2018-2021 QXIP BV
 */

const debug = process.env.DEBUG || false
const UTILS = require('../utils')
const toJSON = UTILS.toJSON

/* DB Helper */
const ClickHouse = require('@apla/clickhouse')
const clickhouseOptions = {
  host: process.env.CLICKHOUSE_SERVER || 'localhost',
  port: process.env.CLICKHOUSE_PORT || 8123,
  auth: process.env.CLICKHOUSE_AUTH || 'default:',
  protocol: process.env.CLICKHOUSE_PROTO ? process.env.CLICKHOUSE_PROTO + ':' : 'http:',
  readonly: !!process.env.READONLY,
  queryOptions: { database: process.env.CLICKHOUSE_DB || 'cloki' }
}
// clickhouseOptions.queryOptions.database = process.env.CLICKHOUSE_DB || 'cloki';

const transpiler = require('../../parser/transpiler')
const rotationLabels = process.env.LABELS_DAYS || 7
const rotationSamples = process.env.SAMPLES_DAYS || 7
const axios = require('axios')
const { samplesTableName, samplesReadTableName } = UTILS

const protocol = process.env.CLICKHOUSE_PROTO || 'http'

// External Storage Policy for Tables (S3, MINIO)
const storagePolicy = process.env.STORAGE_POLICY || false

const { StringStream, DataStream } = require('scramjet')

const { parseLabels, hashLabels } = require('../../common')

const capabilities = {}
let state = 'INITIALIZING'

const clickhouse = new ClickHouse(clickhouseOptions)
let ch

class TimeoutThrottler {
  constructor (statement) {
    this.statement = statement
    this.on = false
    this.queue = []
  }

  start () {
    if (this.on) {
      return
    }
    this.on = true
    const self = this
    setTimeout(async () => {
      while (self.on) {
        const ts = Date.now()
        try {
          await self.flush()
        } catch (e) {
          if (e.response) {
            console.log('AXIOS ERROR')
            console.log(e.message)
            console.log(e.response.status)
            console.log(e.response.data)
          } else {
            console.log(e)
          }
        }
        const p = Date.now() - ts
        if (p < 100) {
          await new Promise((resolve) => setTimeout(resolve, 100 - p))
        }
      }
    })
  }

  async flush () {
    const len = this.queue.length
    if (len < 1) {
      return
    }

    await axios.post(`${getClickhouseUrl()}/?query=${this.statement}`,
      this.queue.join('\n')
    )
    this.queue = this.queue.slice(len)
  }

  stop () {
    this.on = false
  }
}

const samplesThrottler = new TimeoutThrottler(
    `INSERT INTO ${clickhouseOptions.queryOptions.database}.${samplesTableName}(fingerprint, timestamp_ms, value, string) FORMAT JSONEachRow`)
const timeSeriesThrottler = new TimeoutThrottler(
    `INSERT INTO ${clickhouseOptions.queryOptions.database}.time_series(date, fingerprint, labels, name) FORMAT JSONEachRow`)
/* TODO: tsv2
const timeSeriesv2Throttler = new TimeoutThrottler(
  `INSERT INTO ${clickhouseOptions.queryOptions.database}.time_series_v2(date, fingerprint, labels, name) FORMAT JSONEachRow`); */
samplesThrottler.start()
timeSeriesThrottler.start()
// timeSeriesv2Throttler.start();

/* Cache Helper */
const recordCache = require('record-cache')
const { parseMs } = require('../utils')
const onStale = function (data) {
  for (const entry of data.records.entries()) {
    const value = entry[1]
    samplesThrottler.queue.push.apply(samplesThrottler.queue, value.list.map(r => JSON.stringify({
      fingerprint: r.record[0],
      timestamp_ms: r.record[1],
      value: r.record[2],
      string: r.record[3]
    })))
  }
}
const onStaleLabels = function (data) {
  for (const entry of data.records.entries()) {
    const value = entry[1]
    timeSeriesThrottler.queue.push.apply(timeSeriesThrottler.queue, value.list.map(r => JSON.stringify({
      date: r.record[0],
      fingerprint: r.record[1],
      labels: r.record[2],
      name: r.record[3]
    })))
    /* TODO: tsv2
    timeSeriesv2Throttler.queue.push.apply(timeSeriesv2Throttler.queue, value.list.map(r => JSON.stringify({
      date: r.record[0],
      fingerprint: r.record[1],
      labels: JSON.parse(r.record[2]),
      name: r.record[3]
    })));
    */
  }
}

// Flushing to Clickhouse
const bulk = recordCache({
  maxSize: process.env.BULK_MAXSIZE || 5000,
  maxAge: process.env.BULK_MAXAGE || 2000,
  onStale: onStale
})

const bulkLabels = recordCache({
  maxSize: 100,
  maxAge: 500,
  onStale: onStaleLabels
})

// In-Memory LRU for quick lookups
const labels = recordCache({
  maxSize: process.env.BULK_MAXCACHE || 50000,
  maxAge: 0,
  onStale: false
})

/* Initialize */
const initialize = function (dbName) {
  console.log('Initializing DB...', dbName)
  const dbQuery = 'CREATE DATABASE IF NOT EXISTS ' + dbName
  const tmp = { ...clickhouseOptions, queryOptions: { database: '' } }
  ch = new ClickHouse(tmp)

  const hackCh = (ch) => {
    ch._query = ch.query
    ch.query = (q, opts, cb) => {
      return new Promise(resolve => ch._query(q, opts, (err, data) => {
        cb(err, data)
        resolve()
      }))
    }
  }

  ch.query(dbQuery, undefined, async function (err/*, data */) {
    if (err) { console.error('error', err); return }
    const ch = new ClickHouse(clickhouseOptions)
    hackCh(ch)
    console.log('CREATE TABLES', dbName)

    let tsTable = 'CREATE TABLE IF NOT EXISTS ' + dbName + '.time_series (date Date,fingerprint UInt64,labels String, name String) ENGINE = ReplacingMergeTree(date) PARTITION BY date ORDER BY fingerprint'
    let smTable = 'CREATE TABLE IF NOT EXISTS ' + dbName + `.${samplesTableName} (fingerprint UInt64,timestamp_ms Int64,value Float64,string String) ENGINE = MergeTree PARTITION BY toRelativeHourNum(toDateTime(timestamp_ms / 1000)) ORDER BY (timestamp_ms)`
    const readTable = 'CREATE TABLE IF NOT EXISTS ' + dbName + `.${samplesReadTableName} (fingerprint UInt64,timestamp_ms Int64,value Float64,string String) ENGINE=Merge(\'${dbName}\', \'(samples|samples_v[0-9]+)\')`

    if (storagePolicy) {
      console.log('ADD SETTINGS storage policy', storagePolicy)
      const setStorage = ` SETTINGS storagePolicy='${storagePolicy}'`
      tsTable += setStorage
      smTable += setStorage
    }

    await ch.query(tsTable, undefined, function (err/*, data */) {
      if (err) { console.log(err); process.exit(1) } else if (debug) console.log('Timeseries Table ready!')
      return true
    })
    await ch.query(smTable, undefined, function (err/*, data */) {
      if (err) { console.log(err); process.exit(1) } else if (debug) console.log('Samples Table ready!')
      return true
    })
    await ch.query(readTable, undefined, function (err) {
      if (err) { console.log(err); process.exit(1) } else if (debug) console.log('Samples Table ready!')
      return true
    })

    if (rotationSamples > 0) {
      const alterTable = 'ALTER TABLE ' + dbName + `.${samplesTableName} MODIFY SETTING ttl_only_drop_parts = 1, merge_with_ttl_timeout = 3600, index_granularity = 8192`
      const rotateTable = 'ALTER TABLE ' + dbName + `.${samplesTableName} MODIFY TTL toDateTime(timestamp_ms / 1000)  + INTERVAL ` + rotationSamples + ' DAY'
      await ch.query(alterTable, undefined, function (err/*, data */) {
        if (err) { console.log(err) } else if (debug) console.log('Samples Table altered for rotation!')
        // return true;
      })
      await ch.query(rotateTable, undefined, function (err/*, data */) {
        if (err) { console.log(err) } else if (debug) console.log('Samples Table rotation set to days: ' + rotationSamples)
        return true
      })
    }
    if (rotationLabels > 0) {
      const alterTable = 'ALTER TABLE ' + dbName + '.time_series MODIFY SETTING ttl_only_drop_parts = 1, merge_with_ttl_timeout = 3600, index_granularity = 8192'
      const rotateTable = 'ALTER TABLE ' + dbName + '.time_series MODIFY TTL date  + INTERVAL ' + rotationLabels + ' DAY'
      await ch.query(alterTable, undefined, function (err/*, data */) {
        if (err) { console.log(err) } else if (debug) console.log('Labels Table altered for rotation!')
        return true
      })
      await ch.query(rotateTable, undefined, function (err/*, data */) {
        if (err) { console.log(err) } else if (debug) console.log('Labels Table rotation set to days: ' + rotationLabels)
        return true
      })
    }
    if (storagePolicy) {
      console.log('ALTER storage policy', storagePolicy)
      const alterTs = `ALTER TABLE ${dbName}.time_series MODIFY SETTING storagePolicy='${storagePolicy}'`
      const alterSm = `ALTER TABLE ${dbName}.${samplesTableName} MODIFY SETTING storagePolicy='${storagePolicy}'`

      await ch.query(alterTs, undefined, function (err/*, data */) {
        if (err) { console.log(err) } else if (debug) console.log('Storage policy update for fingerprints ' + storagePolicy)
        return true
      })
      await ch.query(alterSm, undefined, function (err/*, data */) {
        if (err) { console.log(err) } else if (debug) console.log('Storage policy update for samples ' + storagePolicy)
        return true
      })
    }

    await checkCapabilities()

    state = 'READY'

    /* TODO: tsv2
    const tsv2 = await axios.get(`${protocol}://${clickhouseOptions.auth}@${clickhouseOptions.host}:${clickhouseOptions.port}/?query=SHOW TABLES FROM ${dbName} LIKE 'time_series_v2' FORMAT JSON`);
    if (!tsv2.data.rows) {
      const create_tsv2 = `CREATE TABLE IF NOT EXISTS ${dbName}.time_series_v2
        (
            date Date,
            fingerprint UInt64,
          labels Array(Tuple(String, String)),
            labels_map Map(String, String),
            name String
          ) ENGINE = ReplacingMergeTree(date) PARTITION BY date ORDER BY fingerprint`;
      await ch.query(create_tsv2, undefined, () => {});
      const insert = `INSERT INTO ${dbName}.time_series_v2 (date, fingerprint, labels, labels_map, name)
        SELECT date, fingerprint, JSONExtractKeysAndValues(labels, 'String') as labels,
          CAST((
            arrayMap(x -> x.1, JSONExtractKeysAndValues(labels, 'String')),
            arrayMap(x -> x.2, JSONExtractKeysAndValues(labels, 'String'))), 'Map(String, String)') as labels_map,
            name FROM ${dbName}.time_series`;
      await axios.post(`${protocol}://${clickhouseOptions.auth}@${clickhouseOptions.host}:${clickhouseOptions.port}/`,
        insert);
    } */

    reloadFingerprints()
  })
}

const checkCapabilities = async () => {
  console.log('Checking clickhouse capabilities: ')
  try {
    await axios.post(getClickhouseUrl() + '/?allow_experimental_live_view=1',
      `CREATE LIVE VIEW ${clickhouseOptions.queryOptions.database}.lvcheck WITH TIMEOUT 1 AS SELECT 1`)
    capabilities.liveView = true
    console.log('LIVE VIEW: supported')
  } catch (e) {
    console.log('LIVE VIEW: unsupported')
    capabilities.liveView = false
  }
}

const reloadFingerprints = function () {
  console.log('Reloading Fingerprints...')
  const selectQuery = `SELECT DISTINCT fingerprint, labels FROM ${clickhouseOptions.queryOptions.database}.time_series`
  const stream = ch.query(selectQuery)
  // or collect records yourself
  const rows = []
  stream.on('metadata', function (columns) {
    // do something with column list
  })
  stream.on('data', function (row) {
    rows.push(row)
  })
  stream.on('error', function (err) {
    console.log(err)
  })
  stream.on('end', function () {
    rows.forEach(function (row) {
      try {
        const JSONLabels = toJSON(row[1].replace(/\!?=/g, ':'))
        labels.add(row[0], JSON.stringify(JSONLabels))
        for (const key in JSONLabels) {
          // if (debug) console.log('Adding key',row);
          labels.add('_LABELS_', key)
          labels.add(key, JSONLabels[key])
        }
      } catch (e) { console.error(e) }
    })
    if (debug) console.log('Reloaded fingerprints:', rows.length + 1)
  })
}

const fakeStats = { summary: { bytesProcessedPerSecond: 0, linesProcessedPerSecond: 0, totalBytesProcessed: 0, totalLinesProcessed: 0, execTime: 0.001301608 }, store: { totalChunksRef: 0, totalChunksDownloaded: 0, chunksDownloadTime: 0, headChunkBytes: 0, headChunkLines: 0, decompressedBytes: 0, decompressedLines: 0, compressedBytes: 0, totalDuplicates: 0 }, ingester: { totalReached: 1, totalChunksMatched: 0, totalBatches: 0, totalLinesSent: 0, headChunkBytes: 0, headChunkLines: 0, decompressedBytes: 0, decompressedLines: 0, compressedBytes: 0, totalDuplicates: 0 } }

const scanFingerprints = async function (query, res) {
  if (debug) console.log('Scanning Fingerprints...')
  const _query = transpiler.transpile(query)
  _query.step = UTILS.parseOrDefault(query.step, 5) * 1000
  return queryFingerprintsScan(_query, res)
}

const instantQueryScan = async function (query, res) {
  if (debug) console.log('Scanning Fingerprints...')
  const time = parseMs(query.time, Date.now())
  query.start = (time - 10 * 60 * 1000) * 1000000
  query.end = Date.now() * 1000000
  const _query = transpiler.transpile(query)
  _query.step = UTILS.parseOrDefault(query.step, 5) * 1000

  const _stream = await axios.post(getClickhouseUrl() + '/',
    _query.query + ' FORMAT JSONEachRow',
    {
      responseType: 'stream'
    }
  )
  const dataStream = preprocessStream(_stream, _query.stream || [])
  return await (_query.matrix
    ? outputQueryVector(dataStream, res)
    : outputQueryStreams(dataStream, res))
}

const tempoQueryScan = async function (query, res, traceId) {
  if (debug) console.log('Scanning Tempo Fingerprints...',traceId)
  const time = parseMs(query.time, Date.now())
  if (!query.start) query.start = 0
  if (!query.end) query.end = Date.now() * 1000000
  const _query = transpiler.transpile(query)
  _query.step = UTILS.parseOrDefault(query.step, 5) * 1000

  const _stream = await axios.post(getClickhouseUrl() + '/',
    _query.query + ' FORMAT JSONEachRow',
    {
      responseType: 'stream'
    }
  )
  const dataStream = preprocessStream(_stream, _query.stream || [])
  console.log('debug tempo', query);
  return await (outputTempoSpans(dataStream, res, traceId))
}

function getClickhouseUrl () {
  return `${protocol}://${clickhouseOptions.auth}@${clickhouseOptions.host}:${clickhouseOptions.port}`
}

/**
 * @param query {
 * {query: string, duration: number, matrix: boolean, stream: (function(DataStream): DataStream)[], step: number}
 * }
 * @param res {{res: {write: (function(string)), writeHead: (function(number, {}))}}}
 * @returns {Promise<void>}
 */
const queryFingerprintsScan = async function (query, res) {
  if (debug) console.log('Scanning Fingerprints...')

  // console.log(_query.query);
  const _stream = await axios.post(getClickhouseUrl() + '/',
    query.query + ' FORMAT JSONEachRow',
    {
      responseType: 'stream'
    }
  )
  const dataStream = preprocessStream(_stream, query.stream || [])
  return await (query.matrix
    ? outputQueryMatrix(dataStream, res, query.step, query.duration)
    : outputQueryStreams(dataStream, res))
}

/**
 *
 * @param dataStream {DataStream}
 * @param res {{res: {write: (function(string)), writeHead: (function(number, {}))}}}
 * @returns {Promise<void>}
 */
const outputQueryStreams = async (dataStream, res) => {
  res.res.writeHead(200, { 'Content-Type': 'application/json' })
  const gen = dataStream.toGenerator()
  let i = 0
  let lastLabels = null
  let lastStream = []
  res.res.write('{"status":"success", "data":{ "resultType": "streams", "result": [')
  for await (const item of gen()) {
    if (!item) {
      continue
    }
    if (!item.labels) {
      if (!lastLabels || !lastStream.length) {
        continue
      }
      res.res.write(i ? ',' : '')
      res.res.write(JSON.stringify({
        stream: parseLabels(lastLabels),
        values: lastStream
      }))
      lastLabels = null
      lastStream = []
      ++i
      continue
    }
    const hash = hashLabels(item.labels)
    const ts = item.timestamp_ms ? parseInt(item.timestamp_ms) : null
    if (hash === lastLabels) {
      ts && lastStream.push([(ts * 1000000).toString(), item.string])
      continue
    }
    if (lastLabels) {
      res.res.write(i ? ',' : '')
      res.res.write(JSON.stringify({
        stream: parseLabels(lastLabels),
        values: lastStream
      }))
      ++i
    }
    lastLabels = hash
    lastStream = ts ? [[(ts * 1000000).toString(), item.string]] : []
  }
  res.res.write(']}}')
  res.res.end()
}

/**
 *
 * @param dataStream {DataStream}
 * @param res {{res: {write: (function(string)), writeHead: (function(number, {}))}}}
 * @param stepMs {number}
 * @param durationMs {number}
 * @returns {Promise<void>}
 */
const outputQueryMatrix = async (dataStream, res,
  stepMs, durationMs) => {
  res.res.writeHead(200, { 'Content-Type': 'application/json' })
  const addPoints = Math.ceil(durationMs / stepMs)
  const gen = dataStream.toGenerator()
  let i = 0
  let lastLabels = null
  let lastStream = []
  let lastTsMs = 0
  res.res.write('{"status":"success", "data":{ "resultType": "matrix", "result": [')
  for await (const item of gen()) {
    if (!item) {
      continue
    }
    if (!item.labels) {
      if (!lastLabels || !lastStream.length) {
        continue
      }
      res.res.write(i ? ',' : '')
      res.res.write(JSON.stringify({
        metric: parseLabels(lastLabels),
        values: lastStream
      }))
      lastLabels = null
      lastStream = []
      lastTsMs = 0
      ++i
      continue
    }
    const hash = hashLabels(item.labels)
    const ts = item.timestamp_ms ? parseInt(item.timestamp_ms) : null
    if (hash === lastLabels) {
      if (ts < (lastTsMs + stepMs)) {
        continue
      }
      for (let j = 0; j < addPoints; ++j) {
        ts && lastStream.push([(ts + stepMs * j) / 1000, item.value.toString()])
      }
      lastTsMs = ts
      continue
    }
    if (lastLabels) {
      res.res.write(i ? ',' : '')
      res.res.write(JSON.stringify({
        metric: parseLabels(lastLabels),
        values: lastStream
      }))
      ++i
    }
    lastLabels = hash
    lastStream = []
    for (let j = 0; j < addPoints; ++j) {
      ts && lastStream.push([(ts + stepMs * j) / 1000, item.value.toString()])
    }
    lastTsMs = ts
  }
  res.res.write(']}}')
  res.res.end()
}

/**
 *
 * @param dataStream {DataStream}
 * @param res {{res: {write: (function(string)), writeHead: (function(number, {}))}}}
 * @returns {Promise<void>}
 */
const outputQueryVector = async (dataStream, res) => {
  res.res.writeHead(200, { 'Content-Type': 'application/json' })
  const gen = dataStream.toGenerator()
  let i = 0
  let lastLabels = null
  let lastTsMs = 0
  let lastValue = 0
  res.res.write('{"status":"success", "data":{ "resultType": "vector", "result": [')
  for await (const item of gen()) {
    if (!item) {
      continue
    }
    if (!item.labels) {
      if (!lastLabels || !lastTsMs) {
        continue
      }
      res.res.write(i ? ',' : '')
      res.res.write(JSON.stringify({
        metric: parseLabels(lastLabels),
        value: [lastTsMs / 1000, lastValue.toString()]
      }))
      lastLabels = null
      lastTsMs = 0
      ++i
      continue
    }
    const hash = hashLabels(item.labels)
    const ts = item.timestamp_ms ? parseInt(item.timestamp_ms) : null
    if (hash === lastLabels) {
      lastTsMs = ts
      lastValue = item.value
      continue
    }
    if (lastLabels) {
      res.res.write(i ? ',' : '')
      res.res.write(JSON.stringify({
        metric: parseLabels(lastLabels),
        value: [lastTsMs / 1000, lastValue.toString()]
      }))
      ++i
    }
    lastLabels = hash
    lastTsMs = ts
    lastValue = item.value
  }
  res.res.write(']}}')
  res.res.end()
}

/**
 *
 * @param dataStream {DataStream}
 * @param res {{res: {write: (function(string)), writeHead: (function(number, {}))}}}
<<<<<<< HEAD
 * @param traceId {String}
 * @returns {Promise<any>}
 */
const outputTempoSpans = async (dataStream, res, traceId) => {
  res.res.writeHead(200, { 'Content-Type': 'application/json' })
  const gen = dataStream.toGenerator()
  let i = 0
  let lastLabels = null
  let lastStream = []
  let response;
  response += '{"total": 0, "limit": 0, "offset": 0, "errors": null, "processes" : { "p1": {} }, "data": [ { "traceID": "'+traceId+'", '
  response += '"spans":['
=======
 * @returns {Promise<any>}
 */
const outputTempoSpans = async (dataStream) => {
  const gen = dataStream.toGenerator()
  const res = {"total": 0, "limit": 0, "offset": 0, "errors": null, "data": {}}
  res.res.write('')
>>>>>>> 1c6edbb9
  for await (const item of gen()) {
    if (!item) {
      continue
    }
    if (!item.labels) {
<<<<<<< HEAD
      if (!lastLabels || !lastStream.length) {
        continue
      }
      ressponse +=(i ? ',' : '')
      response += JSON.stringify(lastStream[0]);
      /*
      res.res.write(JSON.stringify({
        traceID: lastLabels.traceId,
        spans: lastStream
      }))
      */
      lastLabels = null
      lastStream = []
      ++i
=======
>>>>>>> 1c6edbb9
      continue
    }
    const hash = hashLabels(item.labels)
    const ts = item.timestamp_ms ? parseInt(item.timestamp_ms) : null
<<<<<<< HEAD
    if (hash === lastLabels) {
      ts && lastStream.push(JSON.parse(item.string))
      continue
    }
    if (lastLabels) {
      response += (i ? ',' : '')
      response += (JSON.stringify(lastStream[0]));
      /*
      res.res.write(JSON.stringify({
        traceID: lastLabels.traceId,
        spans: lastStream
      }))
      */
      ++i
    }
    lastLabels = hash
    lastStream = ts ? [JSON.parse(item.string)] : []
  }
  response += (']}]}')
  return response;
  //res.res.write(response);
  //res.res.end()
=======
    res.data[hash] = res.data[hash] || {labels: item.labels, stream: []}
    res.data[hash].stream.push([(ts * 1000000).toString(), item.string])
  }
  res.data = Object.values(res.data)
  return res
>>>>>>> 1c6edbb9
}

/**
 *
 * @param rawStream {any} Stream from axios response
 * @param processors {(function(DataStream): DataStream)[] | undefined}
 * @returns {DataStream}
 */
const preprocessStream = (rawStream, processors) => {
  let dStream = StringStream.from(rawStream.data).lines().endWith(JSON.stringify({ EOF: true }))
    .map(chunk => chunk ? JSON.parse(chunk) : ({}), DataStream)
    .map(chunk => {
      try {
        if (!chunk || !chunk.labels) {
          return chunk
        }
        const labels = chunk.extra_labels
          ? { ...parseLabels(chunk.labels), ...parseLabels(chunk.extra_labels) }
          : parseLabels(chunk.labels)
        return { ...chunk, labels: labels }
      } catch (e) {
        console.log(chunk)
        return chunk
      }
    }, DataStream)
  if (processors && processors.length) {
    processors.forEach(f => {
      dStream = f(dStream)
    })
  }
  return dStream
}

/* cLoki Metrics Column */
const scanMetricFingerprints = function (settings, client, params) {
  if (debug) console.log('Scanning Clickhouse...', settings)
  // populate matrix structure
  const resp = {
    status: 'success',
    data: {
      resultType: 'matrix',
      result: []
    }
  }
  // Check for required fields or return nothing!
  if (!settings || !settings.table || !settings.db || !settings.tag || !settings.metric) { client.send(resp); return }
  settings.interval = settings.interval ? parseInt(settings.interval) : 60
  if (!settings.timefield) settings.timefield = process.env.CLICKHOUSE_TIMEFIELD || 'record_datetime'

  const tags = settings.tag.split(',')
  let template = 'SELECT ' + tags.join(', ') + ', groupArray((toUnixTimestamp(timestamp_ms)*1000, toString(value))) AS groupArr FROM (SELECT '
  if (tags) {
    tags.forEach(function (tag) {
      tag = tag.trim()
      template += " visitParamExtractString(labels, '" + tag + "') as " + tag + ','
    })
  }
  // if(settings.interval > 0){
  template += ' toStartOfInterval(toDateTime(timestamp_ms/1000), INTERVAL ' + settings.interval + ' second) as timestamp_ms, value' +
  // } else {
  //  template += " timestampMs, value"
  // }

  // template += " timestampMs, value"
  ' FROM ' + settings.db + '.samples RIGHT JOIN ' + settings.db + '.time_series ON samples.fingerprint = time_series.fingerprint'
  if (params.start && params.end) {
    template += ' WHERE ' + settings.timefield + ' BETWEEN ' + parseInt(params.start / 1000000000) + ' AND ' + parseInt(params.end / 1000000000)
    // template += " WHERE "+settings.timefield+" BETWEEN "+parseInt(params.start/1000000) +" AND "+parseInt(params.end/1000000)
  }
  if (tags) {
    tags.forEach(function (tag) {
      tag = tag.trim()
      template += " AND (visitParamExtractString(labels, '" + tag + "') != '')"
    })
  }
  if (settings.where) {
    template += ' AND ' + settings.where
  }
  template += ' AND value > 0 ORDER BY timestamp_ms) GROUP BY ' + tags.join(', ')

  if (debug) console.log('CLICKHOUSE METRICS SEARCH QUERY', template)

  const stream = ch.query(template)
  // or collect records yourself
  const rows = []
  stream.on('metadata', function (columns) {
    // do something with column list
  })
  stream.on('data', function (row) {
    rows.push(row)
  })
  stream.on('error', function (err) {
    // TODO: handler error
    client.code(400).send(err)
  })
  stream.on('end', function () {
    if (debug) console.log('CLICKHOUSE RESPONSE:', rows)
    if (!rows || rows.length < 1) {
      resp.data.result = []
      resp.data.stats = fakeStats
    } else {
      try {
        rows.forEach(function (row) {
          const metrics = { metric: {}, values: [] }
          const tags = settings.tag.split(',')
          // bypass empty blocks
          if (row[row.length - 1].length < 1) return
          // iterate tags
          for (let i = 0; i < row.length - 1; i++) {
            metrics.metric[tags[i]] = row[i]
          }
          // iterate values
          row[row.length - 1].forEach(function (row) {
            if (row[1] === 0) return
            metrics.values.push([parseInt(row[0] / 1000), row[1].toString()])
          })
          resp.data.result.push(metrics)
        })
      } catch (e) { console.log(e) }
    }
    if (debug) console.log('CLOKI RESPONSE', JSON.stringify(resp))
    client.send(resp)
  })
}

/* Clickhouse Metrics Column Query */
const scanClickhouse = function (settings, client, params) {
  if (debug) console.log('Scanning Clickhouse...', settings)

  // populate matrix structure
  const resp = {
    status: 'success',
    data: {
      resultType: 'matrix',
      result: []
    }
  }

  // Check for required fields or return nothing!
  if (!settings || !settings.table || !settings.db || !settings.tag || !settings.metric) { client.send(resp); return }
  settings.interval = settings.interval ? parseInt(settings.interval) : 60
  if (!settings.timefield) settings.timefield = process.env.TIMEFIELD || 'record_datetime'
  if (settings.tag.includes('|')) { settings.tag = settings.tag.split('|').join(',') }
  // Lets query!
  let template = 'SELECT ' + settings.tag + ', groupArray((t, c)) AS groupArr FROM (' +
    'SELECT (intDiv(toUInt32(' + settings.timefield + '), ' + settings.interval + ') * ' + settings.interval + ') * 1000 AS t, ' + settings.tag + ', ' + settings.metric + ' c ' +
    'FROM ' + settings.db + '.' + settings.table
  if (params.start && params.end) {
    template += ' PREWHERE ' + settings.timefield + ' BETWEEN ' + parseInt(params.start / 1000000000) + ' AND ' + parseInt(params.end / 1000000000)
  }
  if (settings.where) {
    template += ' AND ' + settings.where
  }
  template += ' GROUP BY t, ' + settings.tag + ' ORDER BY t, ' + settings.tag + ')'
  template += ' GROUP BY ' + settings.tag + ' ORDER BY ' + settings.tag
  if (debug) console.log('CLICKHOUSE SEARCH QUERY', template)

  // Read-Only: Initiate a new driver connection
  if (process.env.READONLY) {
    const tmp = { ...clickhouseOptions, queryOptions: { database: settings.db } }
    ch = new ClickHouse(tmp)
  }

  const stream = ch.query(template)
  // or collect records yourself
  const rows = []
  stream.on('metadata', function (columns) {
    // do something with column list
  })
  stream.on('data', function (row) {
    rows.push(row)
  })
  stream.on('error', function (err) {
    // TODO: handler error
    client.code(400).send(err)
  })
  stream.on('end', function () {
    if (debug) console.log('CLICKHOUSE RESPONSE:', rows)
    if (!rows || rows.length < 1) {
      resp.data.result = []
      resp.data.stats = fakeStats
    } else {
      try {
        rows.forEach(function (row) {
          const metrics = { metric: {}, values: [] }
          const tags = settings.tag.split(',')
          // bypass empty blocks
          if (row[row.length - 1].length < 1) return
          // iterate tags
          for (let i = 0; i < row.length - 1; i++) {
            metrics.metric[tags[i]] = row[i]
          }
          // iterate values
          row[row.length - 1].forEach(function (row) {
            if (row[1] === 0) return
            metrics.values.push([parseInt(row[0] / 1000), row[1].toString()])
          })
          resp.data.result.push(metrics)
        })
      } catch (e) { console.log(e) }
    }
    if (debug) console.log('CLOKI RESPONSE', JSON.stringify(resp))
    client.send(resp)
  })
}

/**
 *
 * @param matches {string[]} ['{ts1="a1"}', '{ts2="a2"}', ...]
 * @param res {{res: {write: (function(string)), writeHead: (function(number, {}))}}}
 */
const getSeries = async (matches, res) => {
  const query = transpiler.transpileSeries(matches)
  const stream = await axios.post(`${getClickhouseUrl()}`, query + ' FORMAT JSONEachRow', {
    responseType: 'stream'
  })
  const dStream = StringStream.from(stream.data).lines().map(l => {
    if (!l) {
      return null
    }
    try {
      return JSON.parse(l)
    } catch (e) {
      console.log(l)
      console.log(e)
      return null
    }
  }, DataStream).filter(e => e)
  const gen = dStream.toGenerator()
  res.res.writeHead(200, { 'Content-Type': 'application/json' })
  res.res.write('{"status":"success", "data":[')
  let i = 0
  for await (const item of gen()) {
    if (!item || !item.labels) {
      continue
    }
    res.res.write((i === 0 ? '' : ',') + item.labels)
    ++i
  }
  res.res.write(']}')
  res.res.end()
}

const ping = async () => {
  await Promise.all([
    new Promise((resolve, reject) => ch.query('SELECT 1', undefined, (err) => {
      err ? reject(err) : resolve(err)
    })),
    axios.get(`${getClickhouseUrl()}/?query=SELECT 1`)
  ])
}

/* Module Exports */

/**
 *
 * @param name {string}
 * @param request {string}
 * @param options {{db : string | undefined, timeout_sec: number | undefined}}
 */
module.exports.createLiveView = (name, request, options) => {
  const db = options.db || clickhouseOptions.queryOptions.database
  const timeout = options.timeout_sec ? `WITH TIMEOUT ${options.timeout_sec}` : ''
  return axios.post(`${getClickhouseUrl()}/?allow_experimental_live_view=1`,
    `CREATE LIVE VIEW ${db}.${name} ${timeout} AS ${request}`)
}

/**
 *
 * @param db {string}
 * @param name {string}
 * @param name {string}
 * @param res {{res: {write: (function(string)), writeHead: (function(number, {}))}}}
 * @param options {{
 *     stream: (function(DataStream): DataStream)[],
 * }}
 * @returns Promise<[Promise<void>, CancelTokenSource]>
 */
module.exports.watchLiveView = async (name, db, res, options) => {
  db = db || clickhouseOptions.queryOptions.database
  const cancel = axios.CancelToken.source()
  const stream = await axios.post(`${getClickhouseUrl()}/?allow_experimental_live_view=1`,
    `WATCH ${db}.${name} FORMAT JSONEachRow`,
    {
      responseType: 'stream',
      cancelToken: cancel.token
    })
  const endPromise = (async () => {
    const _stream = preprocessStream(stream, options.stream)
    const gen = _stream.toGenerator()
    res.res.writeHead(200, {})
    for await (const item of gen()) {
      if (!item || !item.labels) {
        continue
      }
      res.res.write(item)
    }
    res.res.end()
  })()
  return [endPromise, cancel]
}

module.exports.databaseOptions = clickhouseOptions
module.exports.database = clickhouse
module.exports.cache = { bulk: bulk, bulk_labels: bulkLabels, labels: labels }
module.exports.scanFingerprints = scanFingerprints
module.exports.queryFingerprintsScan = queryFingerprintsScan
module.exports.instantQueryScan = instantQueryScan
module.exports.tempoQueryScan = tempoQueryScan
module.exports.scanMetricFingerprints = scanMetricFingerprints
module.exports.scanClickhouse = scanClickhouse
module.exports.reloadFingerprints = reloadFingerprints
module.exports.init = initialize
module.exports.capabilities = capabilities
module.exports.ping = ping
module.exports.stop = () => {
  samplesThrottler.stop()
  timeSeriesThrottler.stop()
}
module.exports.ready = () => state === 'READY'
module.exports.scanSeries = getSeries
module.exports.samplesTableName = samplesTableName
module.exports.samplesReadTableName = samplesReadTableName<|MERGE_RESOLUTION|>--- conflicted
+++ resolved
@@ -350,7 +350,7 @@
 const tempoQueryScan = async function (query, res, traceId) {
   if (debug) console.log('Scanning Tempo Fingerprints...',traceId)
   const time = parseMs(query.time, Date.now())
-  if (!query.start) query.start = 0
+  if (!query.start) query.start = (time - 10 * 60 * 1000) * 1000000
   if (!query.end) query.end = Date.now() * 1000000
   const _query = transpiler.transpile(query)
   _query.step = UTILS.parseOrDefault(query.step, 5) * 1000
@@ -572,37 +572,26 @@
  *
  * @param dataStream {DataStream}
  * @param res {{res: {write: (function(string)), writeHead: (function(number, {}))}}}
-<<<<<<< HEAD
  * @param traceId {String}
  * @returns {Promise<any>}
  */
 const outputTempoSpans = async (dataStream, res, traceId) => {
-  res.res.writeHead(200, { 'Content-Type': 'application/json' })
+  // res.res.writeHead(200, { 'Content-Type': 'application/json' })
   const gen = dataStream.toGenerator()
   let i = 0
   let lastLabels = null
   let lastStream = []
-  let response;
-  response += '{"total": 0, "limit": 0, "offset": 0, "errors": null, "processes" : { "p1": {} }, "data": [ { "traceID": "'+traceId+'", '
+  let response = '{"total": 0, "limit": 0, "offset": 0, "errors": null, "processes" : { "p1": {} }, "data": [ { "traceID": "'+traceId+'", '
   response += '"spans":['
-=======
- * @returns {Promise<any>}
- */
-const outputTempoSpans = async (dataStream) => {
-  const gen = dataStream.toGenerator()
-  const res = {"total": 0, "limit": 0, "offset": 0, "errors": null, "data": {}}
-  res.res.write('')
->>>>>>> 1c6edbb9
   for await (const item of gen()) {
     if (!item) {
       continue
     }
     if (!item.labels) {
-<<<<<<< HEAD
       if (!lastLabels || !lastStream.length) {
         continue
       }
-      ressponse +=(i ? ',' : '')
+      response += (i ? ',' : '')
       response += JSON.stringify(lastStream[0]);
       /*
       res.res.write(JSON.stringify({
@@ -613,13 +602,10 @@
       lastLabels = null
       lastStream = []
       ++i
-=======
->>>>>>> 1c6edbb9
       continue
     }
     const hash = hashLabels(item.labels)
     const ts = item.timestamp_ms ? parseInt(item.timestamp_ms) : null
-<<<<<<< HEAD
     if (hash === lastLabels) {
       ts && lastStream.push(JSON.parse(item.string))
       continue
@@ -642,13 +628,6 @@
   return response;
   //res.res.write(response);
   //res.res.end()
-=======
-    res.data[hash] = res.data[hash] || {labels: item.labels, stream: []}
-    res.data[hash].stream.push([(ts * 1000000).toString(), item.string])
-  }
-  res.data = Object.values(res.data)
-  return res
->>>>>>> 1c6edbb9
 }
 
 /**
