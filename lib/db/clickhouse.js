/*
 * Qryn DB Adapter for Clickhouse
 * (C) 2018-2022 QXIP BV
 */

const UTILS = require('../utils')
const toJSON = UTILS.toJSON
const logger = require('../logger')
const { formatISO9075 } = require('date-fns')
const { Blob } = require('buffer')
const Zipkin = require('./zipkin')
const Otlp = require('./otlp')
const logfmt = require('logfmt')
const csql = require('@cloki/clickhouse-sql')
const clusterName = require('../../common').clusterName
const dist = clusterName ? '_dist' : ''

/* DB Helper */
const ClickHouse = require('@apla/clickhouse')

const transpiler = require('../../parser/transpiler')
const rotationLabels = process.env.LABELS_DAYS || 7
const rotationSamples = process.env.SAMPLES_DAYS || 7
const axios = require('axios')
const { samplesTableName, samplesReadTableName } = UTILS
const path = require('path')
const { Transform } = require('stream')
const { CORS, bun } = require('../../common')
const clickhouseOptions = require('./clickhouse_options').databaseOptions
const { getClickhouseUrl } = require('./clickhouse_options')

// External Storage Policy for Tables (S3, MINIO)
const storagePolicy = process.env.STORAGE_POLICY || false

const { StringStream, DataStream } = require('scramjet')

const { parseLabels, hashLabels, isCustomSamplesOrderingRule, isOmitTablesCreation } = require('../../common')

const { Worker, isMainThread } = require('worker_threads')

const jsonSerializer = (k, val) => typeof val === 'bigint' ? val.toString() : val

const createCsvArrayWriter = require('csv-writer').createArrayCsvStringifier

const capabilities = {}
let state = 'INITIALIZING'

const clickhouse = new ClickHouse(clickhouseOptions)
let ch

const conveyor = {
  labels: 0,
  lastUpdate: 0,
  count: async () => {
    if (conveyor.lastUpdate < Date.now() - 30000) {
      return conveyor.labels
    }
    try {
      const resp = await rawRequest(`SELECT COUNT(1) as c FROM ${UTILS.DATABASE_NAME()}.time_series FORMAT JSON`)
      conveyor.labels = resp.data.data[0].c
      return conveyor.labels
    } catch (e) {
      logger.error(e)
    }
  }
}

let throttler = null
const resolvers = {}
const rejectors = {}
let first = false
if (isMainThread && !bun()) {
  throttler = new Worker(path.join(__dirname, 'throttler.js'))
  throttler.on('message', (msg) => {
    switch (msg.status) {
      case 'ok':
        resolvers[msg.id]()
        break
      case 'err':
        rejectors[msg.id](new Error('Database push error'))
        break
    }
    delete resolvers[msg.id]
    delete rejectors[msg.id]
  })
} else if (isMainThread && !first) {
  first = true
  const _throttler = require('./throttler')
  throttler = {
    on: _throttler.on,
    postMessage: _throttler.postMessage,
    removeAllListeners: _throttler.removeAllListeners,
    terminate: _throttler.terminate
  }
  _throttler.init()
  throttler.on('message', (msg) => {
    switch (msg.status) {
      case 'ok':
        resolvers[msg.id]()
        break
      case 'err':
        rejectors[msg.id](new Error('Database push error'))
        break
    }
    delete resolvers[msg.id]
    delete rejectors[msg.id]
  })
}
// timeSeriesv2Throttler.start();

/* Cache Helper */
const recordCache = require('record-cache')
const { parseMs, DATABASE_NAME } = require('../utils')
let id = 0
function getThrottlerId() {
  id = (id + 1) % 1e6
  return id
}
// Flushing to Clickhouse
const bulk = {
  add: (values) => {
    const id = getThrottlerId()
    return new Promise((resolve, reject) => {
      throttler.postMessage({
        type: 'values',
        data: values.map(r => JSON.stringify({
          fingerprint: r[0],
          timestamp_ns: r[1],
          value: r[2],
          string: r[3]
        }, jsonSerializer)).join('\n'),
        id: id
      })
      resolvers[id] = resolve
      rejectors[id] = reject
    })
  }
}

const bulkLabels = {
  add: (values) => {
    return new Promise((resolve, reject) => {
      const id = getThrottlerId()
      throttler.postMessage({
        type: 'labels',
        data: values.map(r => JSON.stringify({
          date: r[0],
          fingerprint: r[1],
          labels: r[2],
          name: r[3]
        }, jsonSerializer)).join('\n'),
        id: id
      })
      resolvers[id] = resolve
      rejectors[id] = reject
    })
  }
}

// In-Memory LRU for quick lookups
const labels = recordCache({
  maxSize: process.env.BULK_MAXCACHE || 50000,
  maxAge: 0,
  onStale: false
})

const checkDB = async function() {
  await checkCapabilities()
  await samplesReadTable.check()
}

/* Initialize */
const initialize = async function (dbName) {
  logger.info('Initializing DB... ' + dbName)
  const tmp = { ...clickhouseOptions, queryOptions: { database: '' } }
  ch = new ClickHouse(tmp)
  if (!isOmitTablesCreation()) {
    const maintain = require('./maintain/index')
    await maintain.upgrade(dbName)
    await maintain.rotate([{
      db: dbName,
      samples_days: rotationSamples,
      time_series_days: rotationLabels,
      storage_policy: storagePolicy
    }])
  } else {
    logger.info('Omitting tables creation')
  }

  state = 'READY'

  reloadFingerprints()
}

const checkCapabilities = async () => {
  logger.info('Checking clickhouse capabilities')
  try {
    await rawRequest(`CREATE LIVE VIEW ${clickhouseOptions.queryOptions.database}.lvcheck WITH TIMEOUT 1 AS SELECT 1`,
      null, clickhouseOptions.queryOptions.database, { allow_experimental_live_view: 1 })
    capabilities.liveView = !isCustomSamplesOrderingRule()
    logger.info('LIVE VIEW: supported')
  } catch (e) {
    logger.info('LIVE VIEW: unsupported')
    capabilities.liveView = false
  }
}

const reloadFingerprints = function () {
  return;
  logger.info('Reloading Fingerprints...')
  const selectQuery = `SELECT DISTINCT fingerprint, labels FROM ${clickhouseOptions.queryOptions.database}.time_series`
  const stream = ch.query(selectQuery)
  // or collect records yourself
  const rows = []
  stream.on('metadata', function (columns) {
    // do something with column list
  })
  stream.on('data', function (row) {
    rows.push(row)
  })
  stream.on('error', function (err) {
    logger.error(err, 'Error reloading fingerprints')
  })
  stream.on('end', function () {
    rows.forEach(function (row) {
      try {
        const JSONLabels = toJSON(row[1]/*.replace(/\!?=/g, ':')*/)
        labels.add(row[0], JSON.stringify(JSONLabels))
        for (const key in JSONLabels) {
          // logger.debug('Adding key',row);
          labels.add('_LABELS_', key)
          labels.add(key, JSONLabels[key])
        }
      } catch (err) { logger.error(err, 'error reloading fingerprints') }
    })
  })
}

const fakeStats = { summary: { bytesProcessedPerSecond: 0, linesProcessedPerSecond: 0, totalBytesProcessed: 0, totalLinesProcessed: 0, execTime: 0.001301608 }, store: { totalChunksRef: 0, totalChunksDownloaded: 0, chunksDownloadTime: 0, headChunkBytes: 0, headChunkLines: 0, decompressedBytes: 0, decompressedLines: 0, compressedBytes: 0, totalDuplicates: 0 }, ingester: { totalReached: 1, totalChunksMatched: 0, totalBatches: 0, totalLinesSent: 0, headChunkBytes: 0, headChunkLines: 0, decompressedBytes: 0, decompressedLines: 0, compressedBytes: 0, totalDuplicates: 0 } }

const scanFingerprints = async function (query) {
  logger.debug('Scanning Fingerprints...')
  const _query = transpiler.transpile(query)
  _query.step = UTILS.parseDurationSecOrDefault(query.step, 5) * 1000
  _query.csv = query.csv
  return queryFingerprintsScan(_query)
}

const scanTempo = async function (query) {
  return queryTempoScan(query)
}

const instantQueryScan = async function (query) {
  logger.debug('Scanning Fingerprints...')
  const time = parseMs(query.time, Date.now())
  query.start = (time - 10 * 60 * 1000) * 1000000
  query.end = Date.now() * 1000000
  const _query = transpiler.transpile(query)
  _query.step = UTILS.parseDurationSecOrDefault(query.step, 5) * 1000

  const _stream = await axios.post(getClickhouseUrl() + '/',
    _query.query + ' FORMAT JSONEachRow',
    {
      responseType: 'stream'
    }
  )
  const dataStream = preprocessStream(_stream, _query.stream || [])
  const res = new Transform({
    transform (chunk, encoding, callback) {
      callback(null, chunk)
    }
  })
  setTimeout(() => {
    try {
      _query.matrix ? outputQueryVector(dataStream, res) : outputQueryStreams(dataStream, res)
    } catch (e) { logger.error(e) }
  }, 0)
  return res
}

const tempoQueryScan = async function (query, res, traceId) {
  const response = {
    v2: [],
    v1: []
  }
  response.v2 = await tempoQueryScanV2(query, res, traceId)
  return response
}

const tempoQueryScanV2 = async function (query, res, traceId) {
  logger.debug(`Scanning Tempo Fingerprints... ${traceId}`)
  const _stream = await axios.post(getClickhouseUrl() + '/',
    `SELECT payload_type, payload FROM ${DATABASE_NAME()}.tempo_traces${dist} WHERE oid='0' AND trace_id=unhex('${traceId}') ORDER BY timestamp_ns ASC LIMIT 2000 FORMAT JSONEachRow`,
    {
      responseType: 'stream'
    }
  )
  return await StringStream.from(_stream.data).lines().map((e) => {
    try {
      const _e = JSON.parse(e)
      return { ..._e, payload: JSON.parse(_e.payload) }
    } catch (e) {
      return null
    }
  }, DataStream).filter(e => e).toArray()
}

const tempoSearchScan = async function (query, res) {
  logger.debug(`Scanning Tempo traces... ${query.tags}`)
  const time = parseMs(query.time, Date.now())
  /* Tempo does not seem to pass start/stop parameters. Use ENV or default 24h */
  const hours = this.tempo_span || 24
  if (!query.start) query.start = (time - (hours * 60 * 60 * 1000)) * 1000000
  if (!query.end) query.end = Date.now() * 1000000
  const _query = transpiler.transpile(query)
  _query.step = UTILS.parseDurationSecOrDefault(query.step, 5) * 1000

  const _stream = await axios.post(getClickhouseUrl() + '/',
    _query.query + ' FORMAT JSONEachRow',
    {
      responseType: 'stream'
    }
  )
  const dataStream = preprocessStream(_stream, _query.stream || [])
  logger.info('debug tempo search', query)
  return await (outputTempoSearch(dataStream, res))
}

/**
 * 
 * @param traces {Object[]} openzipkin traces array see https://zipkin.io/zipkin-api/#/default/post_spans
 * @returns {Promise<unknown>}
 */
function pushZipkin (traces) {
  return new Promise((resolve, reject) => {
    const id = getThrottlerId()
    throttler.postMessage({
      type: 'traces',
      data: traces.map(obj => (new Zipkin(obj)).toJson()).join('\n'),
      id: id
    })
    resolvers[id] = resolve
    rejectors[id] = reject
  })
}

/**
 *
 * @param traces {Object[]} openzipkin traces array see https://zipkin.io/zipkin-api/#/default/post_spans
 * @returns {Promise<unknown>}
 */
function pushOTLP (traces) {
  return new Promise((resolve, reject) => {
    const id = getThrottlerId()
    throttler.postMessage({
      type: 'traces',
      data: traces.map(obj => (new Otlp(obj)).toJson()).join('\n'),
      id: id
    })
    resolvers[id] = resolve
    rejectors[id] = reject
  })
}

/**
 * @param query {{
 *   query: string,
 *   duration: number,
 *   matrix: boolean,
 *   stream: (function(DataStream): DataStream)[],
 *   step: number,
 *   csv?: boolean
 * }}
 * @returns {Promise<Readable>}
 */
const queryFingerprintsScan = async function (query) {
  logger.debug('Scanning Fingerprints...')

  // logger.info(_query.query);
  const _stream = await getClickhouseStream(query)
  const dataStream = preprocessStream(_stream, query.stream || [])
  const res = new Transform({
    transform (chunk, encoding, callback) {
      callback(null, chunk)
    }
  })
  if (query.csv) {
    setTimeout(async () => {
      try {
        await (query.matrix
          ? outputQueryMatrixCSV(dataStream, res, query.step, query.duration)
          : outputQueryStreamsCSV(dataStream, res))
      } catch (e) { logger.error(e) }
    }, 0)
    return res
  }
  setTimeout(async () => {
    try {
      await (query.matrix
        ? outputQueryMatrix(dataStream, res, query.step, query.duration)
        : outputQueryStreams(dataStream, res))
    } catch (e) { logger.error(e) }
  }, 0)
  return res
}

/**
 * @param query {{
 *   query: string,
 *   duration: number,
 *   matrix: boolean,
 *   stream: (function(DataStream): DataStream)[],
 *   step: number,
 *   start: number,
 *   end: number,
 *   minDurationNs: number,
 *   maxDurationNs: number,
 *   tags: Object<string, string>
 * }}
 * @returns {Promise<{v1: Object[], v2: Object[]}>}
 */
const queryTempoScan = async function (query) {
  const resp = {
    v1: [],
    v2: []
  }
  resp.v2 = await queryTempoScanV2({ ...query })
  return resp
}

const queryTempoScanV2 = async function (query) {
  const select = `SELECT hex(trace_id) as traceID, service_name as rootServiceName, 
    name as rootTraceName, timestamp_ns as startTimeUnixNano, 
    intDiv(duration_ns, 1000000) as durationMs`
  const from = `FROM ${DATABASE_NAME()}.tempo_traces${dist}`
  const where = [
    'oid = \'0\'',
    `timestamp_ns >= ${parseInt(query.start)} AND timestamp_ns <= ${parseInt(query.end)}`,
    (query.minDurationNs ? `duration_ns >= ${parseInt(query.minDurationNs)}` : null),
    (query.maxDurationNs ? `duration_ns <= ${parseInt(query.maxDurationNs)}` : null)
  ].filter(e => e)
  let idxSubsel = null
  if (query.tags) {
    idxSubsel = Object.entries(query.tags)
      .map(e => {
        const timestampNs = query.limit ? ', timestamp_ns' : ''
        let subQ = `SELECT trace_id, span_id ${timestampNs} FROM ${DATABASE_NAME()}.tempo_traces_attrs_gin WHERE oid='0'` +
          ` AND date >= '${formatISO9075(query.start / 1000000).substring(0, 10)}' ` +
          ` AND date <= '${formatISO9075(query.end / 1000000).substring(0, 10)}'` +
          ` AND key = ${csql.quoteVal(e[0].toString())} AND val = ${csql.quoteVal(e[1].toString())}` +
          ` AND timestamp_ns >= ${parseInt(query.start)} AND timestamp_ns <= ${parseInt(query.end)}`
        if (query.minDurationNs) {
          subQ += ` AND duration >= ${query.minDurationNs}`
        }
        if (query.maxDurationNs) {
          subQ += ` AND duration <= ${query.maxDurationNs}`
        }
        return subQ
      }).join(' INTERSECT ')
    if (query.limit) {
      idxSubsel = `SELECT trace_id, span_id FROM (${idxSubsel}) as rawsubsel ` +
        `ORDER BY timestamp_ns DESC LIMIT ${parseInt(query.limit)}`
    }
    where.push(`(trace_id, span_id) IN (${idxSubsel})`)
  }
  const limit = query.limit ? `LIMIT ${parseInt(query.limit)}` : ''
  const sql = `${select} ${from} WHERE ${where.join(' AND ')} ORDER BY timestamp_ns DESC ${limit} FORMAT JSON`
  console.log(sql)
  const resp = await rawRequest(sql, null, process.env.CLICKHOUSE_DB || 'cloki')
  return resp.data.data ? resp.data.data : JSON.parse(resp.data).data
}

async function queryTempoTags () {
  const q = `SELECT distinct key
    FROM ${DATABASE_NAME()}.tempo_traces_kv${dist} 
    WHERE oid='0' AND date >= toDate(NOW()) - interval '1 day'
    FORMAT JSON`
  const resp = await axios.post(getClickhouseUrl() + '/',q)
  return resp.data.data ? resp.data.data : JSON.parse(resp.data).data
}

/**
 *
 * @param tag {string}
 * @returns {Promise<{val: string}[]>}
 */
async function queryTempoValues (tag) {
  const q = `SELECT distinct val
    FROM ${DATABASE_NAME()}.tempo_traces_kv${dist} 
    WHERE oid='0' AND date >= toDate(NOW()) - interval '1 day' AND key = ${csql.quoteVal(tag)}
    FORMAT JSON`
  const resp = await axios.post(getClickhouseUrl() + '/', q)
  return resp.data.data ? resp.data.data : JSON.parse(resp.data).data
}

/**
 *
 * @param query {{query: string}}
 * @returns {Promise<Stream>}
 */
const getClickhouseStream = (query) => {
  return axios.post(getClickhouseUrl() + '/',
    query.query + ' FORMAT JSONEachRow',
    {
      responseType: 'stream'
    }
  )
}

/**
 *
 * @param dataStream {DataStream}
 * @param res {{res: {
 *  write: (function(string)),
 *  onBegin: (function(string)),
 *  onEnd: (function(string))
 * }}}
 * @param i {number}
 * @returns {Promise<void>}
 */
const outputQueryStreams = async (dataStream, res, i) => {
  //res.writeHead(200, { 'Content-Type': 'application/json', 'Access-Control-Allow-Origin': CORS })
  const gen = dataStream.toGenerator()
  i = i || 0
  let lastLabels = null
  let lastStream = []
  res.onBegin
    ? res.onBegin('{"status":"success", "data":{ "resultType": "streams", "result": [')
    : res.write('{"status":"success", "data":{ "resultType": "streams", "result": [')
  for await (const item of gen()) {
    if (!item) {
      continue
    }
    if (!item.labels) {
      if (!lastLabels || !lastStream.length) {
        continue
      }
      res.write(i ? ',' : '')
      res.write(JSON.stringify({
        stream: parseLabels(lastLabels),
        values: lastStream
      }))
      lastLabels = null
      lastStream = []
      ++i
      continue
    }
    const hash = hashLabels(item.labels)
    const ts = item.timestamp_ns || null
    if (hash === lastLabels) {
      ts && lastStream.push([ts, item.string])
      continue
    }
    if (lastLabels) {
      res.write(i ? ',' : '')
      res.write(JSON.stringify({
        stream: parseLabels(lastLabels),
        values: lastStream
      }))
      ++i
    }
    lastLabels = hash
    lastStream = ts ? [[ts, item.string]] : []
  }
  res.onEnd ? res.onEnd(']}}') : res.write(']}}')
  res.end()
}

/**
 *
 * @param dataStream {DataStream}
 * @param res {{res: {
 *  write: (function(string)),
 *  onBegin: (function(string)),
 *  onEnd: (function(string))
 * }}}
 * @param i {number}
 * @returns {Promise<void>}
 */
const outputQueryStreamsCSV = async (dataStream, res, i) => {
  //res.writeHead(200, { 'Content-Type': 'text/csv', 'Access-Control-Allow-Origin': CORS })
  const gen = dataStream.toGenerator()
  const writer = createCsvArrayWriter({
    header: ['timestamp_ns', 'labels', 'string']
  })
  res.onBegin
    ? res.onBegin(writer.getHeaderString())
    : res.write(writer.getHeaderString())
  for await (const item of gen()) {
    if (!item) {
      continue
    }
    const record = [
      item.timestamp_ns,
      JSON.stringify(item.labels),
      item.string
    ]
    res.write(writer.stringifyRecords([record]))
  }
  res.onEnd ? res.onEnd('') : res.write('')
  res.end()
}

/**
 *
 * @param dataStream {DataStream}
 * @param res {{write: (function(string))}}
 * @param stepMs {number}
 * @param durationMs {number}
 * @returns {Promise<void>}
 */
const outputQueryMatrix = async (dataStream, res,
  stepMs, durationMs) => {
  //res.writeHead(200, { 'Content-Type': 'application/json', 'Access-Control-Allow-Origin': CORS })
  const addPoints = Math.ceil(durationMs / stepMs)
  const gen = dataStream.toGenerator()
  let i = 0
  let lastLabels = null
  let lastStream = []
  let lastTsMs = 0
  res.write('{"status":"success", "data":{ "resultType": "matrix", "result": [')
  for await (const item of gen()) {
    if (!item) {
      continue
    }
    if (!item.labels) {
      if (!lastLabels || !lastStream.length) {
        continue
      }
      res.write(i ? ',' : '')
      res.write(JSON.stringify({
        metric: parseLabels(lastLabels),
        values: lastStream
      }))
      lastLabels = null
      lastStream = []
      lastTsMs = 0
      ++i
      continue
    }
    const hash = hashLabels(item.labels)
    const ts = item.timestamp_ns ? parseInt(item.timestamp_ns) : null
    if (hash === lastLabels) {
      if (ts < (lastTsMs + stepMs)) {
        continue
      }
      for (let j = 0; j < addPoints; ++j) {
        ts && lastStream.push([(ts + stepMs * j) / 1000, item.value.toString()])
      }
      lastTsMs = ts
      continue
    }
    if (lastLabels) {
      res.write(i ? ',' : '')
      res.write(JSON.stringify({
        metric: parseLabels(lastLabels),
        values: lastStream
      }))
      ++i
    }
    lastLabels = hash
    lastStream = []
    for (let j = 0; j < addPoints; ++j) {
      ts && lastStream.push([(ts + stepMs * j) / 1000, item.value.toString()])
    }
    lastTsMs = ts
  }
  res.write(']}}')
  res.end()
}

/**
 *
 * @param dataStream {DataStream}
 * @param res {{write: (function(string))}}
 * @param stepMs {number}
 * @param durationMs {number}
 * @returns {Promise<void>}
 */
const outputQueryMatrixCSV = async (dataStream, res,
  stepMs, durationMs) => {
  //res.writeHead(200, { 'Content-Type': 'text/csv', 'Access-Control-Allow-Origin': CORS })
  const addPoints = Math.ceil(durationMs / stepMs)
  const gen = dataStream.toGenerator()
  let lastTsMs = 0
  let hash = ''

  const writer = createCsvArrayWriter({
    header: ['timestamp_ns', 'labels', 'value']
  })
  res.onBegin
    ? res.onBegin(writer.getHeaderString())
    : res.write(writer.getHeaderString())
  for await (const item of gen()) {
    if (!item || !item.labels) {
      continue
    }
    if (hashLabels(item.labels) !== hash) {
      hash = hashLabels(item.labels)
      lastTsMs = 0
    }
    const ts = item.timestamp_ns ? parseInt(item.timestamp_ns) : null
    if (ts < (lastTsMs + stepMs)) {
      continue
    }
    for (let j = 0; j < addPoints; ++j) {
      const record = [
        (ts + stepMs * j) * 1000000,
        JSON.stringify(item.labels),
        item.value.toString()
      ]
      ts && res.write(writer.stringifyRecords([record]))
      lastTsMs = (ts + stepMs * j)
    }
  }
  res.onEnd ? res.onEnd('') : res.write('')
  res.end()
}

/**
 *
 * @param dataStream {DataStream}
 * @param res {Writable}
 * @returns {Promise<void>}
 */
const outputQueryVector = async (dataStream, res) => {
  //res.writeHead(200, { 'Content-Type': 'application/json', 'Access-Control-Allow-Origin': CORS })
  const gen = dataStream.toGenerator()
  let i = 0
  let lastLabels = null
  let lastTsMs = 0
  let lastValue = 0
  res.write('{"status":"success", "data":{ "resultType": "vector", "result": [')
  for await (const item of gen()) {
    if (!item) {
      continue
    }
    if (!item.labels) {
      if (!lastLabels || !lastTsMs) {
        continue
      }
      res.write(i ? ',' : '')
      res.write(JSON.stringify({
        metric: parseLabels(lastLabels),
        value: [lastTsMs / 1000, lastValue.toString()]
      }))
      lastLabels = null
      lastTsMs = 0
      ++i
      continue
    }
    const hash = hashLabels(item.labels)
    const ts = item.timestamp_ns ? parseInt(item.timestamp_ns) : null
    if (hash === lastLabels) {
      lastTsMs = ts
      lastValue = item.value
      continue
    }
    if (lastLabels) {
      res.write(i ? ',' : '')
      res.write(JSON.stringify({
        metric: parseLabels(lastLabels),
        value: [lastTsMs / 1000, lastValue.toString()]
      }))
      ++i
    }
    lastLabels = hash
    lastTsMs = ts
    lastValue = item.value
  }
  res.write(']}}')
  res.end()
}

/**
 *
 * @param dataStream {DataStream}
 * @param res {{res: {write: (function(string)), writeHead: (function(number, {}))}}}
 * @param traceId {String}
 * @returns {Promise<any>}
 */
const outputTempoSpans = async (dataStream, res, traceId) => {
  // res.writeHead(200, { 'Content-Type': 'application/json', 'Access-Control-Allow-Origin': CORS })
  return dataStream.filter(e => e && e.string).map(e => {
    try {
      return JSON.parse(e.string)
    } catch (e) {
      return null
    }
  }, DataStream).filter(e => e).toArray()
}

/**
 *
 * @param dataStream {DataStream}
 * @param res {{res: {write: (function(string)), writeHead: (function(number, {}))}}}
 * @returns {Promise<any>}
 *
 * {"traces": [{"traceID":"AC62F5E32AFE5C28D4F8DCA4C159627E","rootServiceName":"dummy-server","rootTraceName":"request_response","startTimeUnixNano":1661290946168377000,"durationMs":10}]}
 *
 */
const outputTempoSearch = async (dataStream, res) => {
  const gen = dataStream.toGenerator()
  let i = 0
  let response = '{"traces": ['
  for await (const item of gen()) {
    if (!item || !item.string) {
      continue
    }
    let duration = parseInt((item.Span.end_time_unix_nano - item.Span.start_time_unix_nano) / 1000000) || 0;
    let trace = `{"traceID": ${item.Span.trace_id}, "rootServiceName": ${item.ServiceName}, "rootTraceName": ${item.Span.name}, "startTimeUnixNano": ${item.Span.start_time_unix_nano}, "durationMs": ${duration}}`
    response += (i ? ',' : '')
    response += trace
    i++
  }
  response += (']}')
  return response
}


/**
 *
 * @param rawStream {any} Stream from axios response
 * @param processors {(function(DataStream): DataStream)[] | undefined}
 * @returns {DataStream}
 */
const preprocessStream = (rawStream, processors) => {
  let dStream = StringStream.from(rawStream.data).lines().endWith(JSON.stringify({ EOF: true }))
    .map(chunk => {
      try {
        return chunk ? JSON.parse(chunk) : ({})
      } catch (e) {
        return {}
      }
    }, DataStream)
    .map(chunk => {
      try {
        if (!chunk || !chunk.labels) {
          return chunk
        }
        const labels = chunk.extra_labels
          ? { ...parseLabels(chunk.labels), ...parseLabels(chunk.extra_labels) }
          : parseLabels(chunk.labels)
        return { ...chunk, labels: labels }
      } catch (e) {
        logger.info(chunk)
        return chunk
      }
    }, DataStream)
  if (processors && processors.length) {
    processors.forEach(f => {
      dStream = f(dStream)
    })
  }
  return dStream
}

/**
 *
 * @param rawStream {any} Stream from axios response
 * @param processors {(function(DataStream): DataStream)[] | undefined}
 * @returns {DataStream}
 */
const preprocessLiveStream = (rawStream, processors) => {
  let dStream = StringStream.from(rawStream.data).lines().endWith(JSON.stringify({ EOF: true }))
    .map(chunk => chunk ? JSON.parse(chunk) : ({}), DataStream)
    .filter(chunk => {
      return chunk && (chunk.row || chunk.EOF)
    }).map(chunk => ({
      ...(chunk.row || {}),
      EOF: chunk.EOF
    }))
    .map(chunk => {
      try {
        if (!chunk || !chunk.labels) {
          return chunk
        }
        const labels = chunk.extra_labels
          ? { ...parseLabels(chunk.labels), ...parseLabels(chunk.extra_labels) }
          : parseLabels(chunk.labels)
        return { ...chunk, labels: labels }
      } catch (e) {
        logger.info(chunk)
        return chunk
      }
    }, DataStream)
  if (processors && processors.length) {
    processors.forEach(f => {
      dStream = f(dStream)
    })
  }
  return dStream
}

/* Qryn Metrics Column */
const scanMetricFingerprints = function (settings, client, params) {
  logger.debug({ settings }, 'Scanning Clickhouse...')
  // populate matrix structure
  const resp = {
    status: 'success',
    data: {
      resultType: 'matrix',
      result: []
    }
  }
  // Check for required fields or return nothing!
  if (!settings || !settings.table || !settings.db || !settings.tag || !settings.metric) { client.send(resp); return }
  settings.interval = settings.interval ? parseInt(settings.interval) : 60
  if (!settings.timefield) settings.timefield = process.env.CLICKHOUSE_TIMEFIELD || 'record_datetime'

  const tags = settings.tag.split(',')
  let template = 'SELECT ' + tags.join(', ') + ', groupArray((toUnixTimestamp(timestamp_ns)*1000, toString(value))) AS groupArr FROM (SELECT '
  if (tags) {
    tags.forEach(function (tag) {
      tag = tag.trim()
      template += " visitParamExtractString(labels, '" + tag + "') as " + tag + ','
    })
  }
  // if(settings.interval > 0){
  template += ' toStartOfInterval(toDateTime(timestamp_ns/1000), INTERVAL ' + settings.interval + ' second) as timestamp_ns, value' +
  // } else {
  //  template += " timestampMs, value"
  // }

  // template += " timestampMs, value"
  ' FROM ' + settings.db + '.samples RIGHT JOIN ' + settings.db + '.time_series ON samples.fingerprint = time_series.fingerprint'
  if (params.start && params.end) {
    template += ' WHERE ' + settings.timefield + ' BETWEEN ' + parseInt(params.start / 1000000000) + ' AND ' + parseInt(params.end / 1000000000)
    // template += " WHERE "+settings.timefield+" BETWEEN "+parseInt(params.start/1000000) +" AND "+parseInt(params.end/1000000)
  }
  if (tags) {
    tags.forEach(function (tag) {
      tag = tag.trim()
      template += " AND (visitParamExtractString(labels, '" + tag + "') != '')"
    })
  }
  if (settings.where) {
    template += ' AND ' + settings.where
  }
  template += ' AND value > 0 ORDER BY timestamp_ns) GROUP BY ' + tags.join(', ')

  const stream = ch.query(template)
  // or collect records yourself
  const rows = []
  stream.on('metadata', function (columns) {
    // do something with column list
  })
  stream.on('data', function (row) {
    rows.push(row)
  })
  stream.on('error', function (err) {
    // TODO: handler error
    client.code(400).send(err)
  })
  stream.on('end', function () {
    logger.debug({ rows }, 'CLICKHOUSE RESPONSE')
    if (!rows || rows.length < 1) {
      resp.data.result = []
      resp.data.stats = fakeStats
    } else {
      try {
        rows.forEach(function (row) {
          const metrics = { metric: {}, values: [] }
          const tags = settings.tag.split(',')
          // bypass empty blocks
          if (row[row.length - 1].length < 1) return
          // iterate tags
          for (let i = 0; i < row.length - 1; i++) {
            metrics.metric[tags[i]] = row[i]
          }
          // iterate values
          row[row.length - 1].forEach(function (row) {
            if (row[1] === 0) return
            metrics.values.push([parseInt(row[0] / 1000), row[1].toString()])
          })
          resp.data.result.push(metrics)
        })
      } catch (err) { logger.error(err, 'Error scanning fingerprints') }
    }
    logger.debug({ resp }, 'QRYN RESPONSE')
    client.send(resp)
  })
}

/**
 * Clickhouse Metrics Column Query
 * @param settings {{
 *   db: string,
 *   table: string,
 *   interval: string | number,
 *   tag: string,
 *   metric: string
 * }}
 * @param client {{
 *   code: function(number): any,
 *   send: function(string): any
 * }}
 * @param params {{
 *   start: string | number,
 *   end: string | number,
 *   shift: number | undefined
 * }}
 */
const scanClickhouse = function (settings, client, params) {
  logger.debug('Scanning Clickhouse...', settings)

  // populate matrix structure
  const resp = {
    status: 'success',
    data: {
      resultType: 'matrix',
      result: []
    }
  }

  // TODO: Replace this template with a proper parser!
  // Check for required fields or return nothing!
  if (!settings || !settings.table || !settings.db || !settings.tag || !settings.metric) { client.send(resp); return }
  settings.interval = settings.interval ? parseInt(settings.interval) : 60
  // Normalize timefield
  if (!settings.timefield) settings.timefield = process.env.TIMEFIELD || 'record_datetime'
  else if (settings.timefield === 'false') settings.timefield = false
  // Normalize Tags
  if (settings.tag.includes('|')) { settings.tag = settings.tag.split('|').join(',') }
  // Lets query!
  let template = 'SELECT ' + settings.tag + ', groupArray((t, c)) AS groupArr FROM ('
  // Check for timefield or Bypass timefield
  if (settings.timefield) {
    const shiftSec = params.shift ? params.shift / 1000 : 0
    const timeReq = params.shift
      ? `intDiv(toUInt32(${settings.timefield} - ${shiftSec}), ${settings.interval}) * ${settings.interval} + ${shiftSec}`
      : 'intDiv(toUInt32(' + settings.timefield + '), ' + settings.interval + ') * ' + settings.interval
    template += `SELECT (${timeReq}) * 1000 AS t, ` + settings.tag + ', ' + settings.metric + ' c '
  } else {
    template += 'SELECT toUnixTimestamp(now()) * 1000 AS t, ' + settings.tag + ', ' + settings.metric + ' c '
  }
  template += 'FROM ' + settings.db + '.' + settings.table
  // Check for timefield or standalone where conditions
  if (params.start && params.end && settings.timefield) {
    template += ' PREWHERE ' + settings.timefield + ' BETWEEN ' + parseInt(params.start / 1000000000) + ' AND ' + parseInt(params.end / 1000000000)
    if (settings.where) {
      template += ' AND ' + settings.where
    }
  } else if (settings.where) {
    template += ' WHERE ' + settings.where
  }
  template += ' GROUP BY t, ' + settings.tag + ' ORDER BY t, ' + settings.tag + ')'
  template += ' GROUP BY ' + settings.tag + ' ORDER BY ' + settings.tag
  // Read-Only: Initiate a new driver connection
  if (process.env.READONLY) {
    const tmp = { ...clickhouseOptions, queryOptions: { database: settings.db } }
    ch = new ClickHouse(tmp)
  }

  const stream = ch.query(template)
  // or collect records yourself
  const rows = []
  stream.on('metadata', function (columns) {
    // do something with column list
  })
  stream.on('data', function (row) {
    rows.push(row)
  })
  stream.on('error', function (err) {
    // TODO: handler error
    logger.error(err, 'error scanning clickhouse')
    resp.status = "error"
    resp.data.result = []
    client.send(resp)
  })
  stream.on('end', function () {
    logger.debug({ rows }, 'CLICKHOUSE RESPONSE')
    if (!rows || rows.length < 1) {
      resp.data.result = []
      resp.data.stats = fakeStats
    } else {
      try {
        rows.forEach(function (row) {
          const metrics = { metric: {}, values: [] }
          const tags = settings.tag.split(',').map(t => t.trim())
          // bypass empty blocks
          if (row[row.length - 1].length < 1) return
          // iterate tags
          for (let i = 0; i < row.length - 1; i++) {
            metrics.metric[tags[i]] = row[i]
          }
          // iterate values
          row[row.length - 1].forEach(function (row) {
            if (row[1] === 0) return
            metrics.values.push([parseInt(row[0] / 1000), row[1].toString()])
          })
          resp.data.result.push(metrics)
        })
      } catch (err) { logger.error(err, 'error scanning clickhouse') }
    }
    logger.debug({ resp }, 'QRYN RESPONSE')
    client.send(resp)
  })
}

/**
 *
 * @param matches {string[]} ['{ts1="a1"}', '{ts2="a2"}', ...]
 * @param res {{res: {write: (function(string)), writeHead: (function(number, {}))}}}
 */
const getSeries = async (matches) => {
  const query = transpiler.transpileSeries(matches)
  const stream = await axios.post(`${getClickhouseUrl()}`, query + ' FORMAT JSONEachRow', {
    responseType: 'stream'
  })
  const dStream = StringStream.from(stream.data).lines().map(l => {
    if (!l) {
      return null
    }
    try {
      return JSON.parse(l)
    } catch (err) {
      logger.error({ line: l, err }, 'Error parsing line')
      return null
    }
  }, DataStream).filter(e => e)
  const res = new Transform({
    transform (chunk, encoding, callback) {
      callback(null, chunk)
    }
  })
  setTimeout(async () => {
    const gen = dStream.toGenerator()
    res.write('{"status":"success", "data":[', 'utf-8')
    let i = 0
    try {
      for await (const item of gen()) {
        if (!item || !item.labels) {
          continue
        }
        res.write((i === 0 ? '' : ',') + item.labels)
        ++i
      }
    } catch (e) {
      logger.error(e)
    } finally {
      res.end(']}', 'utf-8')
    }
  }, 0)
  return res
}

const ping = async () => {
  await Promise.all([
    new Promise((resolve, reject) => ch.query('SELECT 1', undefined, (err) => {
      if (err) {
        logger.error(err)
      }
      err ? reject(err) : resolve(err)
    })),
    (async function () {
      try {
        await axios.get(`${getClickhouseUrl()}/?query=SELECT 1`)
      } catch (e) {
        logger.error(e)
      }
    })()
  ])
}

/* Module Exports */

/**
 *
 * @param name {string}
 * @param request {string}
 * @param options {{db : string | undefined, timeout_sec: number | undefined}}
 */
module.exports.createLiveView = (name, request, options) => {
  const db = options.db || clickhouseOptions.queryOptions.database
  const timeout = options.timeout_sec ? `WITH TIMEOUT ${options.timeout_sec}` : ''
  return axios.post(`${getClickhouseUrl()}/?allow_experimental_live_view=1`,
    `CREATE LIVE VIEW ${db}.${name} ${timeout} AS ${request}`)
}

/**
 *
 * @param db {string}
 * @param name {string}
 * @param name {string}
 * @param res {{res: {write: (function(string)), writeHead: (function(number, {}))}}}
 * @param options {{
 *     stream: (function(DataStream): DataStream)[],
 * }}
 * @returns Promise<[Promise<void>, CancelTokenSource]>
 */
module.exports.watchLiveView = async (name, db, res, options) => {
  db = db || clickhouseOptions.queryOptions.database
  const cancel = axios.CancelToken.source()
  const stream = await axios.post(`${getClickhouseUrl()}/?allow_experimental_live_view=1`,
    `WATCH ${db}.${name} FORMAT JSONEachRowWithProgress`,
    {
      responseType: 'stream',
      cancelToken: cancel.token
    })
  let buffer = []
  let lastString = []
  stream.data.on('data', /** @param data {Buffer} */data => {
    const lastNewline = data.lastIndexOf('\n')
    if (lastNewline === -1) {
      lastString.push(data)
      return
    }
    buffer.push(...lastString)
    buffer.push(data.slice(0, lastNewline + 1))
    lastString = [data.slice(lastNewline + 1)]
  })
  const flush = async () => {
    const _buffer = new Blob(buffer)
    buffer = []
    const _stream = preprocessLiveStream({ data: await _buffer.text() }, options.stream)
    const gen = _stream.toGenerator()
    for await (const item of gen()) {
      if (!item || !item.labels) {
        continue
      }
      res.res.write(item)
    }
  }

  let flushing = false
  const flushTimer = setInterval(async () => {
    if (flushing) {
      return
    }
    try {
      flushing = true
      if (!buffer.length) {
        return
      }
      await flush()
    } finally {
      flushing = false
    }
  }, 500)

  const endPromise = new Promise(resolve => {
    stream.data.on('end', () => {
      clearInterval(flushTimer)
      resolve()
    })
    stream.data.on('close', () => {
      clearInterval(flushTimer)
      resolve()
    })
    stream.data.on('error', () => {
      clearInterval(flushTimer)
      resolve()
    })
  })

  /*const endPromise = (async () => {
    const _stream = preprocessLiveStream(stream, options.stream)
    const gen = _stream.toGenerator()
    res.res.writeHead(200, {})
    for await (const item of gen()) {
      if (!item || !item.labels) {
        continue
      }
      res.res.write(item)
    }
    res.res.end()
  })()*/
  return [endPromise, cancel]
}

module.exports.createMV = async (query, id, url) => {
  const request = `CREATE MATERIALIZED VIEW ${clickhouseOptions.queryOptions.database}.${id} ` +
    `ENGINE = URL('${url}', JSON) AS ${query}`
  logger.info(`MV: ${request}`)
  await axios.post(`${getClickhouseUrl()}`, request)
}

const samplesReadTable = {
  checked: false,
  v1: false,
  v1Time: false,
  versions: {},
  getName: (fromMs) => {
    if (!samplesReadTable.checked) {
      return 'samples_read_v2_2'
    }
    if (!samplesReadTable.v1) {
      return 'samples_v3'
    }
    if (!fromMs || BigInt(fromMs + '000000') < samplesReadTable.v1Time) {
      return 'samples_read_v2_2'
    }
    return 'samples_v3'
  },
  check: async function () {
    await this.settingsVersions()
    await this._check('samples_v2')
    if (samplesReadTable.v1) {
      return
    }
    await this._check('samples')
  },
  checkVersion: function (ver, fromMs) {
    return samplesReadTable.versions[ver] < fromMs
  },
  _check: async function (tableName) {
    try {
      logger.info('checking old samples support: ' + tableName)
      samplesReadTable.checked = true
      const tablesResp = await axios.post(`${getClickhouseUrl()}/?database=${UTILS.DATABASE_NAME()}`,
        'show tables format JSON')
      samplesReadTable.v1 = tablesResp.data.data.find(row => row.name === tableName)
      if (!samplesReadTable.v1) {
        return
      }
      logger.info('checking last timestamp')
      const v1EndTime = await axios.post(`${getClickhouseUrl()}/?database=${UTILS.DATABASE_NAME()}`,
        `SELECT max(timestamp_ns) as ts FROM ${UTILS.DATABASE_NAME()}.${tableName} format JSON`)
      if (!v1EndTime.data.rows) {
        samplesReadTable.v1 = false
        return
      }
      samplesReadTable.v1 = true
      samplesReadTable.v1Time = BigInt(v1EndTime.data.data[0].ts)
      logger.warn('!!!WARNING!!! You use Qryn in the backwards compatibility mode! Some requests can be less efficient and cause OOM errors. To finish migration please look here: https://github.com/metrico/qryn/wiki/Upgrade')
    } catch (e) {
      logger.error(e.message)
      logger.error(e.stack)
      samplesReadTable.v1 = false
      logger.info('old samples table not supported')
    } finally {
      UTILS.onSamplesReadTableName(samplesReadTable.getName)
    }
  },
  settingsVersions: async function () {
    const versions = await axios.post(`${getClickhouseUrl()}/?database=${UTILS.DATABASE_NAME()}`,
      `SELECT argMax(name, inserted_at) as _name, argMax(value, inserted_at) as _value
        FROM ${UTILS.DATABASE_NAME()}.settings${dist} WHERE type == 'update' GROUP BY fingerprint HAVING _name != '' FORMAT JSON`)
    for (const version of versions.data.data) {
      this.versions[version._name] = parseInt(version._value) * 1000
    }
    UTILS.onCheckVersion(samplesReadTable.checkVersion)
  }

}

/**
 *
 * @param query {string}
 * @param data {string | Buffer | Uint8Array}
 * @param database {string}
 * @param config {Object?}
 * @returns {Promise<AxiosResponse<any>>}
 */
<<<<<<< HEAD
const rawRequest = async (query, data, database, config) => {
  config = config || {}
  const params = config.params || {}
  try {
    let getParams = {}
    if (database) {
      getParams.database = database
    }
    if (data) {
      getParams.query = query
    }
    getParams = {
      ...params,
      ...getParams
    }
    getParams = Object.entries(getParams).map(([k, v]) => `${k}=${encodeURIComponent(v)}`)
    const url = `${getClickhouseUrl()}/${getParams.length ? `?${getParams.join('&')}` : ''}`
    const res = await axios.post(url, data || query, {
      ...config,
      headers: {
        'Content-Type': 'text/plain',
        ...(config.headers || {})
      }
    })
    return res
  } catch (e) {
    logger.error(new Error(e.message))
    if (e.response) {
      logger.error(`${e.response.status} ${e.response.data}`)
    }
    throw e
  }
=======
const rawRequest = (query, data, database, config) => {
  const getParams = [
    (database ? `database=${encodeURIComponent(database)}` : null),
    (data ? `query=${encodeURIComponent(query)}` : null)
  ].filter(p => p)
  const url = `${getClickhouseUrl()}/${getParams.length ? `?${getParams.join('&')}` : ''}`
  return axios.post(url, data || query, config)
>>>>>>> 4b8b6b61
}

/**
 *
 * @param names {{type: string, name: string}[]}
 * @param database {string}
 * @returns {Promise<Object<string, string>>}
 */
const getSettings = async (names, database) => {
  const fps = names.map(n => UTILS.fingerPrint(JSON.stringify({ type: n.type, name: n.name }), false,
    'short-hash'))
  const r1 = await rawRequest(`SHOW TABLES FROM ${database} FORMAT JSON`, null, database)
  const req = `SELECT argMax(name, inserted_at) as _name, 
        argMax(value, inserted_at) as _value
        FROM ${database}.settings${dist} WHERE fingerprint IN (${fps.join(',')}) GROUP BY fingerprint HAVING _name != '' FORMAT JSON`
  const settings = await rawRequest(req, null, database)
  return settings.data.data.reduce((sum, cur) => {
    sum[cur._name] = cur._value
    return sum
  }, {})
}

/**
 *
 * @param type {string}
 * @param name {string}
 * @param value {string}
 * @param database {string}
 * @returns {Promise<void>}
 */
const addSetting = async (type, name, value, database) => {
  const fp = UTILS.fingerPrint(JSON.stringify({ type: type, name: name }), false, 'short-hash')
  return rawRequest(`INSERT INTO ${UTILS.DATABASE_NAME()}.settings (fingerprint, type, name, value, inserted_at) FORMAT JSONEachRow`,
    JSON.stringify({
      fingerprint: fp,
      type: type,
      name: name,
      value: value,
      inserted_at: formatISO9075(new Date())
    }) + '\n', database)
}

module.exports.samplesReadTable = samplesReadTable
module.exports.databaseOptions = clickhouseOptions
module.exports.database = clickhouse
module.exports.cache = { bulk: bulk, bulk_labels: bulkLabels, labels: labels }
module.exports.scanFingerprints = scanFingerprints
module.exports.queryFingerprintsScan = queryFingerprintsScan
module.exports.instantQueryScan = instantQueryScan
module.exports.tempoQueryScan = tempoQueryScan
module.exports.tempoSearchScan = tempoSearchScan
module.exports.scanMetricFingerprints = scanMetricFingerprints
module.exports.scanClickhouse = scanClickhouse
module.exports.reloadFingerprints = reloadFingerprints
module.exports.init = initialize
module.exports.preprocessStream = preprocessStream
module.exports.capabilities = capabilities
module.exports.ping = ping
module.exports.stop = () => {
  throttler.postMessage({ type: 'end' })
  throttler.removeAllListeners('message')
  throttler.terminate()
}
module.exports.ready = () => state === 'READY'
module.exports.scanSeries = getSeries
module.exports.outputQueryStreams = outputQueryStreams
module.exports.samplesTableName = samplesTableName
module.exports.samplesReadTableName = samplesReadTableName
module.exports.getClickhouseUrl = getClickhouseUrl
module.exports.getClickhouseStream = getClickhouseStream
module.exports.preprocessLiveStream = preprocessLiveStream
module.exports.rawRequest = rawRequest
module.exports.getSettings = getSettings
module.exports.addSetting = addSetting
module.exports.scanTempo = scanTempo
module.exports.pushZipkin = pushZipkin
module.exports.queryTempoTags = queryTempoTags
module.exports.queryTempoValues = queryTempoValues
module.exports.pushOTLP = pushOTLP
module.exports.checkDB = checkDB<|MERGE_RESOLUTION|>--- conflicted
+++ resolved
@@ -1353,7 +1353,6 @@
  * @param config {Object?}
  * @returns {Promise<AxiosResponse<any>>}
  */
-<<<<<<< HEAD
 const rawRequest = async (query, data, database, config) => {
   config = config || {}
   const params = config.params || {}
@@ -1386,15 +1385,6 @@
     }
     throw e
   }
-=======
-const rawRequest = (query, data, database, config) => {
-  const getParams = [
-    (database ? `database=${encodeURIComponent(database)}` : null),
-    (data ? `query=${encodeURIComponent(query)}` : null)
-  ].filter(p => p)
-  const url = `${getClickhouseUrl()}/${getParams.length ? `?${getParams.join('&')}` : ''}`
-  return axios.post(url, data || query, config)
->>>>>>> 4b8b6b61
 }
 
 /**
