--- conflicted
+++ resolved
@@ -1,12 +1,12 @@
 /* Query Handler */
 /*
-  For doing queries, accepts the following parameters in the query-string:
-  query: a logQL query
-  limit: max number of entries to return
-  start: the start time for the query, as a nanosecond Unix epoch (nanoseconds since 1970)
-  end: the end time for the query, as a nanosecond Unix epoch (nanoseconds since 1970)
-  direction: forward or backward, useful when specifying a limit
-  regexp: a regex to filter the returned results, will eventually be rolled into the query language
+   For doing queries, accepts the following parameters in the query-string:
+	query: a logQL query
+	limit: max number of entries to return
+	start: the start time for the query, as a nanosecond Unix epoch (nanoseconds since 1970)
+	end: the end time for the query, as a nanosecond Unix epoch (nanoseconds since 1970)
+	direction: forward or backward, useful when specifying a limit
+	regexp: a regex to filter the returned results, will eventually be rolled into the query language
 */
 
 async function handler (req, res) {
@@ -23,16 +23,6 @@
   req.query.query = req.query.query.replace(/\n/g, ' ')
   /* query templates */
   const RATEQUERY = /(.*) by \((.*)\) \(rate\((.*)\[(.*)\]\)\) from (.*)\.(.*)/
-<<<<<<< HEAD
-  const RATEQUERYWHERE = /(.*) by \((.*)\) \(rate\((.*)\[(.*)\]\)\) from (.*)\.(.*) where (.*)/
-  const RATEQUERYNOWHERE = /(.*) by \((.*)\) \(rate\((.*)\[(.*)\]\)\) from (.*)\.([\S]+)\s?(.*)/
-  // const RATEQUERYMETRICS = /(.*) by \((.*)\) \(rate\((.*)\[(.*)\]\)\)/
-
-  if (!req.query.query) {
-    res.code(400).send('invalid query')
-  } else if (RATEQUERYNOWHERE.test(req.query.query)) {
-    const s = RATEQUERYNOWHERE.exec(req.query.query)
-=======
   const RATEQUERYWHERE = /(.*) by \((.*)\) \(rate\((.*)\[(.*)\]\)\) from (.*)\.(.*) (?:where|WHERE?) (.*)/
   const RATEQUERYNOWHERE = /(.*) by \((.*)\) \(rate\((.*)\[(.*)\]\)\) from (.*)\.([\S]+)\s?$/
   const RATEQUERYMETRICS = /(.*) by \((.*)\) \(rate\((.*)\[(.*)\]\)\)/
@@ -41,9 +31,8 @@
     res.code(400).send('invalid query')
   } else if (RATEQUERYWHERE.test(req.query.query)) {
     var s = RATEQUERYWHERE.exec(req.query.query)
->>>>>>> df5a0c99
     console.log('tags', s)
-    const JSONLabels = {
+    var JSON_labels = {
       db: s[5],
       table: s[6],
       interval: s[4] || 60,
@@ -51,69 +40,40 @@
       metric: s[1] + '(' + s[3] + ')',
       where: s[7]
     }
-<<<<<<< HEAD
-    this.scanClickhouse(JSONLabels, res, params)
-  } else if (RATEQUERYWHERE.test(req.query.query)) {
-    const s = RATEQUERYWHERE.exec(req.query.query)
-=======
     this.scanClickhouse(JSON_labels, res, params)
   } else if (RATEQUERYNOWHERE.test(req.query.query)) {
     var s = RATEQUERYNOWHERE.exec(req.query.query)
->>>>>>> df5a0c99
     console.log('tags', s)
-    const JSONLabels = {
+    var JSON_labels = {
       db: s[5],
       table: s[6],
       interval: s[4] || 60,
       tag: s[2],
       metric: s[1] + '(' + s[3] + ')'
     }
-    this.scanClickhouse(JSONLabels, res, params)
+    this.scanClickhouse(JSON_labels, res, params)
   } else if (RATEQUERY.test(req.query.query)) {
-    const s = RATEQUERY.exec(req.query.query)
+    var s = RATEQUERY.exec(req.query.query)
     console.log('tags', s)
-    const JSONLabels = {
+    var JSON_labels = {
       db: s[5],
       table: s[6],
       interval: s[4] || 60,
       tag: s[2],
       metric: s[1] + '(' + s[3] + ')'
     }
-<<<<<<< HEAD
-    this.scanClickhouse(JSONLabels, res, params)
-  } else /* if (RATEQUERYMETRICS.test(req.query.query)) {
-                var s = RATEQUERYMETRICS.exec(req.query.query);
-                console.log("metrics tags", s);
-                var JSONLabels = {
-                        db: "loki",
-                        table: "samples",
-                        interval: s[4] || 60,
-                        tag: s[2],
-                        metric: s[1] + "(" + s[3] + ")",
-                };
-                this.scanMetricFingerprints(JSONLabels, res, params);
-        } else */if (req.query.query.startsWith('clickhouse(')) {
-    let JSONLabels = null
-    let queries = null
-    try {
-      const query =
-                                /\{(.*?)\}/g.exec(req.query.query)[1] || req.query.query
-      queries = query.replace(/\!?="/g, ':"')
-      JSONLabels = this.toJSON(queries)
-=======
     this.scanClickhouse(JSON_labels, res, params)
   } else if (req.query.query.startsWith('clickhouse(')) {
     try {
       const query = /\{(.*?)\}/g.exec(req.query.query)[1] || req.query.query
       var queries = query.replace(/\!?="/g, ':"')
       var JSON_labels = this.toJSON(queries)
->>>>>>> df5a0c99
     } catch (e) {
       console.error(e, queries)
       res.send(resp)
     }
-    if (this.debug) console.log('SCAN CLICKHOUSE', JSONLabels, params)
-    this.scanClickhouse(JSONLabels, res, params)
+    if (this.debug) console.log('SCAN CLICKHOUSE', JSON_labels, params)
+    this.scanClickhouse(JSON_labels, res, params)
   } else {
     try {
       await this.scanFingerprints(
@@ -124,7 +84,8 @@
       console.log(e)
       res.send(resp)
     }
+    if (this.debug) console.log('SCAN LABELS', JSON_labels, params)
   }
-}
+};
 
 module.exports = handler