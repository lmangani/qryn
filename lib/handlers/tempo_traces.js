/* Tempo Query Handler */
/*
   Returns JSON formatted to /tempo/api/traces API
   Example JSON Response:
   
  {
    "data": [
      {
        "traceID": "d6e9329d67b6146a",
        "spans": [
          {
            "traceID": "d6e9329d67b6146a",
            "spanID": "0000000000001234",
            "operationName": "span from bash!",
            "references": [],
            "startTime": 1640617863672218,
            "duration": 100000,
            "tags": [
              {
                "key": "http.path",
                "type": "string",
                "value": "/api"
              },
              {
                "key": "http.method",
                "type": "string",
                "value": "GET"
              },
              {
                "key": "env",
                "type": "string",
                "value": "prod"
              },
              {
                "key": "status.code",
                "type": "int64",
                "value": 0
              }
            ],
            "logs": [],
            "processID": "p1",
            "warnings": null
          },
          {
            "traceID": "d6e9329d67b6146a",
            "spanID": "0000000000005678",
            "operationName": "child span from bash!",
            "references": [
              {
                "refType": "CHILD_OF",
                "traceID": "d6e9329d67b6146a",
                "spanID": "0000000000001234"
              }
            ],
            "startTime": 1640617865768371,
            "duration": 100000,
            "tags": [
              {
                "key": "env",
                "type": "string",
                "value": "prod"
              },
              {
                "key": "status.code",
                "type": "int64",
                "value": 0
              }
            ],
            "logs": [],
            "processID": "p1",
            "warnings": [
              "clock skew adjustment disabled; not applying calculated delta of -2.096153s"
            ]
          }
        ],
        "processes": {
          "p1": {
            "serviceName": "shell script",
            "tags": []
          }
        },
        "warnings": null
      }
    ],
    "total": 0,
    "limit": 0,
    "offset": 0,
    "errors": null
  }

*/

const protoBuff = require('protobufjs')
const TraceDataType = protoBuff.loadSync(__dirname + '/../opentelemetry/proto/trace/v1/trace.proto')
  .lookupType('opentelemetry.proto.trace.v1.TracesData')


async function handler (req, res) {
  if (this.debug) console.log('GET /api/traces/:traceId')
  if (this.debug) console.log('QUERY: ', req.query)
   if (this.debug) console.log('TRACEID: ',req.params?.traceId)
  const resp = { data: [] }
  if (!req.params?.traceId) {
    res.send(resp)
    return
  }
  /* remove newlines */
  req.query.query = `{traceId="${req.params.traceId}"}`
<<<<<<< HEAD
  console.log('Scan Tempo', req.query, req.params.traceId);
=======
  console.log(req.query.query)
>>>>>>> 1c6edbb9
  /* scan fingerprints */
  /* TODO: handle time tag + direction + limit to govern the query output */
  try {
    /* TODO: Everything to make this look like a tempo traces reply */
<<<<<<< HEAD
    await this.tempoQueryScan(
      req.query,
      { res: res.raw },
      req.params.traceId
=======
    const resp = await this.tempoQueryScan(
      req.query
>>>>>>> 1c6edbb9
    )
    // TODO: convert resp to TraceDataType
    // TODO: then res.send(TraceDataType.encode(TraceDataType.fromObject(...)))
  } catch (e) {
    console.log(e)
    res.headers({'content-type': 'application/json'}).send(resp)
  }
}

module.exports = handler<|MERGE_RESOLUTION|>--- conflicted
+++ resolved
@@ -106,27 +106,58 @@
   }
   /* remove newlines */
   req.query.query = `{traceId="${req.params.traceId}"}`
-<<<<<<< HEAD
   console.log('Scan Tempo', req.query, req.params.traceId);
-=======
-  console.log(req.query.query)
->>>>>>> 1c6edbb9
   /* scan fingerprints */
   /* TODO: handle time tag + direction + limit to govern the query output */
   try {
     /* TODO: Everything to make this look like a tempo traces reply */
-<<<<<<< HEAD
-    await this.tempoQueryScan(
-      req.query,
-      { res: res.raw },
-      req.params.traceId
-=======
     const resp = await this.tempoQueryScan(
-      req.query
->>>>>>> 1c6edbb9
+      req.query, res, req.params.traceId
     )
+    let parsed = JSON.parse(resp);
+    console.log('PARSED:', JSON.stringify(parsed));
+    if(!parsed.data[0]?.spans) throw new Error('no results');
+    let struct = { resourceSpans: [{
+            "instrumentationLibrarySpans": [
+                {
+                    "spans": parsed.data[0].spans
+		}
+	   ]
+    }]};
+
+    struct.resourceSpans = [];
+    parsed.data[0].spans.forEach(function(span){
+	console.log('push span', span);
+	// Form a new response object
+	var protoJSON = {
+		resource: {
+        	  attributes: [
+	          {
+	            key: "service.name",
+	            value: {
+	              stringValue: "shell script"
+	            }
+	          }]
+	        },
+	        instrumentationLibrarySpans: [
+		  {
+	            instrumentationLibrary: {},
+	            spans: [ span ]
+	          }
+		]
+	   };
+	   struct.resourceSpans.push(protoJSON);
+    });
+
+    let inside = TraceDataType.fromObject(struct);
+    let proto = TraceDataType.encode(inside).finish();
+    //console.log('PB', proto, inside);
+    console.log('PB', JSON.stringify(inside));
+    res.header('Content-Type', 'application/x-protobuf')
+    res.send(proto);
     // TODO: convert resp to TraceDataType
     // TODO: then res.send(TraceDataType.encode(TraceDataType.fromObject(...)))
+
   } catch (e) {
     console.log(e)
     res.headers({'content-type': 'application/json'}).send(resp)
