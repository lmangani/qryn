syntax = "proto3";
<<<<<<< HEAD

package logproto;
=======

package logproto;

option go_package = "logproto";

message Timestamp {
  // Represents seconds of UTC time since Unix epoch
  // 1970-01-01T00:00:00Z. Must be from 0001-01-01T00:00:00Z to
  // 9999-12-31T23:59:59Z inclusive.
  int64 seconds = 1;
>>>>>>> 3f51fcb0

import "timestamp.proto";
import "gogo.proto";

<<<<<<< HEAD
service Pusher {
  rpc Push(PushRequest) returns (PushResponse) {};
}

=======
>>>>>>> 3f51fcb0
message PushRequest {
  repeated StreamAdapter streams = 1 ;
}

message PushResponse {
}
<<<<<<< HEAD
=======

>>>>>>> 3f51fcb0

message StreamAdapter {
  string labels = 1 ;
  repeated EntryAdapter entries = 2;
}

<<<<<<< HEAD
message Entry {
  google.protobuf.Timestamp timestamp = 1 [(gogoproto.stdtime) = true, (gogoproto.nullable) = false, (gogoproto.jsontag) = "ts"];
  string line = 2 [(gogoproto.jsontag) = "line"];
=======
message EntryAdapter {
  Timestamp timestamp = 1;
  string line = 2;
>>>>>>> 3f51fcb0
}<|MERGE_RESOLUTION|>--- conflicted
+++ resolved
@@ -1,8 +1,4 @@
 syntax = "proto3";
-<<<<<<< HEAD
-
-package logproto;
-=======
 
 package logproto;
 
@@ -13,41 +9,28 @@
   // 1970-01-01T00:00:00Z. Must be from 0001-01-01T00:00:00Z to
   // 9999-12-31T23:59:59Z inclusive.
   int64 seconds = 1;
->>>>>>> 3f51fcb0
 
-import "timestamp.proto";
-import "gogo.proto";
-
-<<<<<<< HEAD
-service Pusher {
-  rpc Push(PushRequest) returns (PushResponse) {};
+  // Non-negative fractions of a second at nanosecond resolution. Negative
+  // second values with fractions must still have non-negative nanos values
+  // that count forward in time. Must be from 0 to 999,999,999
+  // inclusive.
+  int32 nanos = 2;
 }
 
-=======
->>>>>>> 3f51fcb0
 message PushRequest {
   repeated StreamAdapter streams = 1 ;
 }
 
 message PushResponse {
 }
-<<<<<<< HEAD
-=======
 
->>>>>>> 3f51fcb0
 
 message StreamAdapter {
   string labels = 1 ;
   repeated EntryAdapter entries = 2;
 }
 
-<<<<<<< HEAD
-message Entry {
-  google.protobuf.Timestamp timestamp = 1 [(gogoproto.stdtime) = true, (gogoproto.nullable) = false, (gogoproto.jsontag) = "ts"];
-  string line = 2 [(gogoproto.jsontag) = "line"];
-=======
 message EntryAdapter {
   Timestamp timestamp = 1;
   string line = 2;
->>>>>>> 3f51fcb0
 }