--- conflicted
+++ resolved
@@ -1,12 +1,8 @@
 const json = require('./json')
 const re = require('./regexp')
-<<<<<<< HEAD
 const { hasExtraLabels, getPlugins, isEOF, hasStream, addStream } = require('../common')
-=======
 const logfmt = require('./logfmt')
-const { hasExtraLabels, getPlugins, isEOF } = require('../common')
 const debug = false
->>>>>>> da9e1f3b
 const _i = () => { throw new Error('Not implemented') }
 
 module.exports = {
