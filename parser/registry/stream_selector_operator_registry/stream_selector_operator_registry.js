--- conflicted
+++ resolved
@@ -42,7 +42,6 @@
  * @param clauses {string[]}
  * @returns {registry_types.Request}
  */
-<<<<<<< HEAD
 module.exports.simple_and = (query, clauses) => {
     const is_str_sel = query.with && query.with.str_sel;
     let str_sel = is_str_sel ? query.with.str_sel : stream_select_query();
@@ -56,23 +55,8 @@
     };
     if (is_str_sel) {
         return query;
-=======
-const simple_request = (query, regex, eq, label, value) => {
-  const is_str_sel = query.with && query.with.str_sel
-  let str_sel = is_str_sel ? query.with.str_sel : stream_select_query()
-  str_sel = _and(str_sel, selector_clauses(regex, eq, label, value))
-  query = {
-    ...query,
-    with: {
-      ...(query.with || {}),
-      str_sel: str_sel
->>>>>>> 292af5d8
     }
-  }
-  if (is_str_sel) {
-    return query
-  }
-  return querySelectorPostProcess(_and(query, ['samples.fingerprint IN str_sel']))
+    return querySelectorPostProcess(_and(query, ['samples.fingerprint IN str_sel']));
 }
 
 /**
@@ -82,15 +66,9 @@
  * @returns {string[]}
  */
 module.exports.neq_simple = (token, query) => {
-<<<<<<< HEAD
     const [label, value] = label_and_val(token);
     return selector_clauses( false, false, label, value);
 };
-=======
-  const [label, value] = label_and_val(token)
-  return simple_request(query, false, false, label, value)
-}
->>>>>>> 292af5d8
 
 /**
  *
@@ -99,7 +77,6 @@
  * @returns {string[]}
  */
 module.exports.neq_extra_labels = (token, query) => {
-<<<<<<< HEAD
     const [label, value] = label_and_val(token);
     return [['OR', `arrayExists(x -> x.1 == '${label}' AND x.2 != '${value}', extra_labels) != 0`,
             [
@@ -108,20 +85,6 @@
                 ...selector_clauses(false, false, label, value)
             ]
         ]];
-=======
-  const [label, value] = label_and_val(token)
-
-  return querySelectorPostProcess(_and(
-    query,
-    [['OR', `arrayExists(x -> x.1 == '${label}' AND x.2 != '${value}', extra_labels) != 0`,
-      [
-        'AND',
-                `arrayExists(x -> x.1 == '${label}', extra_labels) == 0`,
-                ...selector_clauses(false, false, label, value)
-      ]
-    ]]
-  ))
->>>>>>> 292af5d8
 }
 
 /**
@@ -140,25 +103,9 @@
  * @returns {function({labels: Object}): boolean}
  */
 module.exports.neq_stream = (token, query) => {
-<<<<<<< HEAD
     const [label, value] = label_and_val(token);
     return (e) => e.labels[label] && e.labels[label] !== value;
 };
-=======
-  const [label, value] = label_and_val(token)
-  return {
-    ...query,
-    stream: [...(query.stream ? query.stream : []),
-      /**
-              * @param stream {DataStream}
-             */
-      (stream) => filter(stream, (e) =>
-        e.labels[label] && e.labels[label] !== value
-      )
-    ]
-  }
-}
->>>>>>> 292af5d8
 
 /**
  *
@@ -167,15 +114,9 @@
  * @returns {string[]}
  */
 module.exports.nreg_simple = (token, query) => {
-<<<<<<< HEAD
     const [label, value] = label_and_val(token);
     return selector_clauses(true, false, label, value);
 };
-=======
-  const [label, value] = label_and_val(token)
-  return simple_request(query, true, false, label, value)
-}
->>>>>>> 292af5d8
 
 /**
  *
@@ -186,7 +127,6 @@
 module.exports.nreg_extra_labels = (token, query) => {
   const [label, value] = label_and_val(token)
 
-<<<<<<< HEAD
     return [['OR', `arrayExists(x -> x.1 == '${label}' AND extractAllGroups(x.2, '(${value})') == [], extra_labels) != 0`,
             [
                 'AND',
@@ -194,18 +134,6 @@
                 ...selector_clauses(true, true, label, value)
             ]
         ]];
-=======
-  return querySelectorPostProcess(_and(
-    query,
-    [['OR', `arrayExists(x -> x.1 == '${label}' AND extractAllGroups(x.2, '(${value})') == [], extra_labels) != 0`,
-      [
-        'AND',
-                `arrayExists(x -> x.1 == '${label}', extra_labels) == 0`,
-                ...selector_clauses(true, true, label, value)
-      ]
-    ]]
-  ))
->>>>>>> 292af5d8
 }
 
 /**
@@ -215,27 +143,10 @@
  * @returns {function({labels: Object}): boolean}
  */
 module.exports.nreg_stream = (token, query) => {
-<<<<<<< HEAD
     const [label, value] = label_and_val(token);
     const re = new RegExp(value);
     return (e) => e.labels[label] && !e.labels[label].match(re);
 };
-=======
-  const [label, value] = label_and_val(token)
-  const re = new RegExp(value)
-  return {
-    ...query,
-    stream: [...(query.stream ? query.stream : []),
-      /**
-             * @param stream {DataStream}
-             */
-      (stream) => filter(stream, (e) =>
-        e.labels[label] && !e.labels[label].match(re)
-      )
-    ]
-  }
-}
->>>>>>> 292af5d8
 
 /**
  *
@@ -244,15 +155,9 @@
  * @returns {string[]}
  */
 module.exports.reg_simple = (token, query) => {
-<<<<<<< HEAD
     const [label, value] = label_and_val(token);
     return selector_clauses(true, true, label, value);
 };
-=======
-  const [label, value] = label_and_val(token)
-  return simple_request(query, true, true, label, value)
-}
->>>>>>> 292af5d8
 
 /**
  *
@@ -263,7 +168,6 @@
 module.exports.reg_extra_labels = (token, query) => {
   const [label, value] = label_and_val(token)
 
-<<<<<<< HEAD
     return [['OR', `arrayExists(x -> x.1 == '${label}' AND extractAllGroups(x.2, '(${value})') != [], extra_labels) != 0`,
             [
                 'AND',
@@ -271,18 +175,6 @@
                 ...selector_clauses(true, true, label, value)
             ]
         ]];
-=======
-  return querySelectorPostProcess(_and(
-    query,
-    [['OR', `arrayExists(x -> x.1 == '${label}' AND extractAllGroups(x.2, '(${value})') != [], extra_labels) != 0`,
-      [
-        'AND',
-                `arrayExists(x -> x.1 == '${label}', extra_labels) == 0`,
-                ...selector_clauses(true, true, label, value)
-      ]
-    ]]
-  ))
->>>>>>> 292af5d8
 }
 
 /**
@@ -292,27 +184,10 @@
  * @returns {function({labels: Object}): boolean}
  */
 module.exports.reg_stream = (token, query) => {
-<<<<<<< HEAD
     const [label, value] = label_and_val(token);
     const re = new RegExp(value);
     return (e) => e.labels[label] && e.labels[label].match(re);
 };
-=======
-  const [label, value] = label_and_val(token)
-  const re = new RegExp(value)
-  return {
-    ...query,
-    stream: [...(query.stream ? query.stream : []),
-      /**
-             * @param stream {DataStream}
-             */
-      (stream) => filter(stream, (e) =>
-        e.labels[label] && e.labels[label].match(re)
-      )
-    ]
-  }
-}
->>>>>>> 292af5d8
 
 /**
  *
@@ -321,15 +196,9 @@
  * @returns {string[]}
  */
 module.exports.eq_simple = (token, query) => {
-<<<<<<< HEAD
     const [label, value] = label_and_val(token);
     return selector_clauses(false, true, label, value);
 };
-=======
-  const [label, value] = label_and_val(token)
-  return simple_request(query, false, true, label, value)
-}
->>>>>>> 292af5d8
 /**
  *
  * @param token {Token}
@@ -339,7 +208,6 @@
 module.exports.eq_extra_labels = (token, query) => {
   const [label, value] = label_and_val(token)
 
-<<<<<<< HEAD
     return [['OR', `indexOf(extra_labels, ('${label}', '${value}')) > 0`,
             [
                 'AND',
@@ -347,18 +215,6 @@
                 ...selector_clauses(false, true, label, value)
             ]
         ]];
-=======
-  return querySelectorPostProcess(_and(
-    query,
-    [['OR', `indexOf(extra_labels, ('${label}', '${value}')) > 0`,
-      [
-        'AND',
-                `arrayExists(x -> x.1 == '${label}', extra_labels) == 0`,
-                ...selector_clauses(false, true, label, value)
-      ]
-    ]]
-  ))
->>>>>>> 292af5d8
 }
 
 /**
@@ -368,22 +224,6 @@
  * @returns {function({labels: Object}): boolean}
  */
 module.exports.eq_stream = (token, query) => {
-<<<<<<< HEAD
     const [label, value] = label_and_val(token);
     return (e) => e.labels[label] && e.labels[label] === value;
-};
-=======
-  const [label, value] = label_and_val(token)
-  return {
-    ...query,
-    stream: [...(query.stream ? query.stream : []),
-      /**
-             * @param stream {DataStream}
-             */
-      (stream) => filter(stream, (e) =>
-        e.labels[label] && e.labels[label] === value
-      )
-    ]
-  }
-}
->>>>>>> 292af5d8
+};