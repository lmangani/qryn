const streamSelectorOperatorRegistry = require('./registry/stream_selector_operator_registry')
const lineFilterOperatorRegistry = require('./registry/line_filter_operator_registry')
const logRangeAggregationRegistry = require('./registry/log_range_aggregation_registry')
const highLevelAggregationRegistry = require('./registry/high_level_aggregation_registry')
const numberOperatorRegistry = require('./registry/number_operator_registry')
const complexLabelFilterRegistry = require('./registry/complex_label_filter_expression')
const lineFormat = require('./registry/line_format')
const parserRegistry = require('./registry/parser_registry')
const unwrap = require('./registry/unwrap')
const unwrapRegistry = require('./registry/unwrap_registry')
const { _and, durationToMs } = require('./registry/common')
const compiler = require('./bnf')
const { parseMs, DATABASE_NAME, samplesReadTableName } = require('../lib/utils')
const { getPlg } = require('../plugins/engine')

/**
 * @param options {{samplesTable?: string} | undefined}
 * @returns {registry_types.Request}
 */
module.exports.initQuery = (options) => {
  options = options || {}
  const samplesTable = options.samplesTable || samplesReadTableName
  return {
    select: ['time_series.labels as labels', 'samples.string as string', 'samples.fingerprint as fingerprint',
      'samples.timestamp_ms as timestamp_ms'],
    from: `${DATABASE_NAME()}.${samplesTable} as samples`,
    left_join: [{
      name: `${DATABASE_NAME()}.time_series`,
      on: ['AND', 'samples.fingerprint = time_series.fingerprint']
    }],
    limit: 1000,
    order_by: {
      name: ['timestamp_ms', 'labels'],
      order: 'desc'
    }
  }
}

/**
 *
 * @param request {{query: string, limit: number, direction: string, start: string, end: string, step: string,
 *      stream?: (function(DataStream): DataStream)[]}}
 * @returns {{query: string, matrix: boolean, duration: number | undefined}}
 */
module.exports.transpile = (request) => {
  const expression = compiler.ParseScript(request.query.trim())
  const token = expression.rootToken
  if (token.Child('user_macro')) {
    return module.exports.transpile({
      ...request,
      query: module.exports.transpileMacro(token.Child('user_macro'))
    })
  }

  let start = parseMs(request.start, Date.now() - 3600 * 1000)
  let end = parseMs(request.end, Date.now())
  const step = request.step ? parseInt(request.step) * 1000 : 0
  let query = module.exports.initQuery()
  if (request.limit) {
    query.limit = request.limit
  }
  query.order_by.order = request.direction === 'forward' ? 'asc' : 'desc'
  if (token.Child('aggregation_operator')) {
    const duration = durationToMs(token.Child('duration_value').value)
    start = Math.floor(start / duration) * duration
    end = Math.ceil(end / duration) * duration
    query.ctx = {
      start: start,
      end: end
    }
    query = _and(query, [
      `timestamp_ms >= ${start}`,
      `timestamp_ms <= ${end}`
    ])
    query = module.exports.transpileAggregationOperator(token, query)
  } else if (token.Child('unwrap_function')) {
    const duration = durationToMs(token.Child('unwrap_function').Child('duration_value').value)
    start = Math.floor(start / duration) * duration
    end = Math.ceil(end / duration) * duration
    query.ctx = {
      start: start,
      end: end,
      step: step
    }
    query = _and(query, [
      `timestamp_ms >= ${start}`,
      `timestamp_ms <= ${end}`
    ])
    query = module.exports.transpileUnwrapFunction(token, query)
  } else if (token.Child('log_range_aggregation')) {
    const duration = durationToMs(token.Child('log_range_aggregation').Child('duration_value').value)
    start = Math.floor(start / duration) * duration
    end = Math.ceil(end / duration) * duration
    query.ctx = {
      start: start,
      end: end,
      step: step
    }
    query = _and(query, [
      `timestamp_ms >= ${start}`,
      `timestamp_ms <= ${end}`
    ])
    query = module.exports.transpileLogRangeAggregation(token, query)
  } else {
    query = module.exports.transpileLogStreamSelector(token, query)
    query = _and(query, [
      `timestamp_ms >= ${start}`,
      `timestamp_ms <= ${end}`
    ])
    query = {
      ctx: query.ctx,
      stream: query.stream,
      with: {
        ...query.with || {},
        sel_a: {
          ...query,
          ctx: undefined,
          with: undefined,
          stream: undefined
        }
      },
      select: ['*'],
      from: 'sel_a',
      order_by: {
        name: ['labels', 'timestamp_ms'],
        order: query.order_by.order
      }
    }
  }
  if (token.Child('compared_agg_statement')) {
    const op = token.Child('compared_agg_statement_cmp').Child('number_operator').value
    query = numberOperatorRegistry[op](token.Child('compared_agg_statement'), query)
  }

  return {
    query: module.exports.requestToStr(query),
    matrix: !!query.matrix,
    duration: query.ctx && query.ctx.duration ? query.ctx.duration : 1000,
    stream: query.stream
  }
}

/**
 *
<<<<<<< HEAD
 * @param request {{query: string, suppressTime?: boolean, stream?: (function(DataStream): DataStream)[]}}
=======
 * @param request {{query: string, stream?: (function(DataStream): DataStream)[], samplesTable?: string}}
>>>>>>> 5dc61324
 * @returns {{query: string, stream: (function(DataStream): DataStream)[]}}
 */
module.exports.transpileTail = (request) => {
  const expression = compiler.ParseScript(request.query.trim())
  const denied = ['user_macro', 'aggregation_operator', 'unwrap_function', 'log_range_aggregation']
  for (const d of denied) {
    if (expression.rootToken.Child(d)) {
      throw new Error(`${d} is not supported. Only raw logs are supported`)
    }
  }
<<<<<<< HEAD
  let query = module.exports.initQuery()
  if (!request.suppressTime) {
    query = _and(query, [
      'timestamp_ms >= (toUnixTimestamp(now()) - 5) * 1000'
    ])
  }
=======
  let query = module.exports.initQuery({ samplesTable: request.samplesTable })
  query = _and(query, [
    'timestamp_ms >= (toUnixTimestamp(now()) - 5) * 1000'
  ])
>>>>>>> 5dc61324
  query = module.exports.transpileLogStreamSelector(expression.rootToken, query)
  query.order_by = {
    name: ['timestamp_ms'],
    order: 'ASC'
  }
  query.limit = undefined
  return {
    query: module.exports.requestToStr(query),
    raw: query,
    stream: query.stream || []
  }
}

/**
 *
 * @param request {string[]} ['{ts1="a1"}', '{ts2="a2"}', ...]
 * @returns {string} clickhouse query
 */
module.exports.transpileSeries = (request) => {
  if (request.length === 0) {
    return ''
  }
  /**
   *
   * @param req {string}
   * @returns {registry_types.Request}
   */
  const getQuery = (req) => {
    const expression = compiler.ParseScript(req.trim())
    const query = module.exports.transpileLogStreamSelector(expression.rootToken, module.exports.initQuery())
    return {
      ...query.with.str_sel,
      select: ['labels']
    }
  }
  if (request.length === 1) {
    return module.exports.requestToStr({
      ...getQuery(request[0]),
      distinct: true
    })
  }
  const queries = request.map(getQuery)
  return module.exports.requestToStr({
    ...queries[0],
    distinct: true,
    where: ['OR', ...queries.map(q => q.where)]
  })
}

/**
 *
 * @param token {Token}
 * @returns {string}
 */
module.exports.transpileMacro = (token) => {
  const plg = Object.values(getPlg({ type: 'macros' })).find(m => token.Child(m._main_rule_name))
  return plg.stringify(token)
}

/**
 *
 * @param token {Token}
 * @param query {registry_types.Request}
 * @returns {registry_types.Request}
 */
module.exports.transpileAggregationOperator = (token, query) => {
  const agg = token.Child('aggregation_operator')
  if (token.Child('log_range_aggregation')) {
    query = module.exports.transpileLogRangeAggregation(agg, query)
  } else if (token.Child('unwrap_function')) {
    query = module.exports.transpileUnwrapFunction(agg, query)
  }
  return highLevelAggregationRegistry[agg.Child('aggregation_operator_fn').value](token, query)
}

/**
 *
 * @param token {Token}
 * @param query {registry_types.Request}
 * @returns {registry_types.Request}
 */
module.exports.transpileLogRangeAggregation = (token, query) => {
  const agg = token.Child('log_range_aggregation')
  query = module.exports.transpileLogStreamSelector(agg, query)
  return logRangeAggregationRegistry[agg.Child('log_range_aggregation_fn').value](token, query)
}

/**
 *
 * @param token {Token}
 * @param query {registry_types.Request}
 * @returns {registry_types.Request}
 */
module.exports.transpileLogStreamSelector = (token, query) => {
  const rules = token.Children('log_stream_selector_rule')
  for (const rule of rules) {
    const op = rule.Child('operator').value
    query = streamSelectorOperatorRegistry[op](rule, query)
  }
  for (const pipeline of token.Children('log_pipeline')) {
    if (pipeline.Child('line_filter_expression')) {
      const op = pipeline.Child('line_filter_operator').value
      query = lineFilterOperatorRegistry[op](pipeline, query)
      continue
    }
    if (pipeline.Child('parser_expression')) {
      const op = pipeline.Child('parser_fn_name').value
      query = parserRegistry[op](pipeline, query)
      continue
    }
    if (pipeline.Child('label_filter_pipeline')) {
      query = module.exports.transpileLabelFilterPipeline(pipeline.Child('label_filter_pipeline'), query)
      continue
    }
    if (pipeline.Child('line_format_expression')) {
      query = lineFormat(pipeline, query)
      continue
    }
  }
  for (const c of ['labels_format_expression']) {
    if (token.Children(c).length > 0) {
      throw new Error(`${c} not supported`)
    }
  }
  return query
}

/**
 *
 * @param pipeline {Token}
 * @param query {registry_types.Request}
 * @returns {registry_types.Request}
 */
module.exports.transpileLabelFilterPipeline = (pipeline, query) => {
  return complexLabelFilterRegistry(pipeline.Child('complex_label_filter_expression'), query)
}

/**
 *
 * @param token {Token}
 * @param query {registry_types.Request}
 * @returns {registry_types.Request}
 */
module.exports.transpileUnwrapFunction = (token, query) => {
  query = module.exports.transpileUnwrapExpression(token.Child('unwrap_expression'), query)
  return unwrapRegistry[token.Child('unwrap_fn').value](token, query)
}

/**
 *
 * @param token {Token}
 * @param query {registry_types.Request}
 * @returns {registry_types.Request}
 */
module.exports.transpileUnwrapExpression = (token, query) => {
  query = module.exports.transpileLogStreamSelector(token, query)
  return unwrap(token.Child('unwrap_statement'), query)
}

/**
 *
 * @param query {registry_types.Request | registry_types.UnionRequest}
 * @returns {string}
 */
module.exports.requestToStr = (query) => {
  if (query.requests) {
    return query.requests.map(r => `(${module.exports.requestToStr(r)})`).join(' UNION ALL ')
  }
  let req = query.with
    ? 'WITH ' + Object.entries(query.with).filter(e => e[1])
      .map(e => `${e[0]} as (${module.exports.requestToStr(e[1])})`).join(', ')
    : ''
  req += ` SELECT ${query.distinct ? 'DISTINCT' : ''} ${query.select.join(', ')} FROM ${query.from} `
  for (const clause of query.left_join || []) {
    req += ` LEFT JOIN ${clause.name} ON ${whereBuilder(clause.on)}`
  }
  req += query.where && query.where.length ? ` WHERE ${whereBuilder(query.where)} ` : ''
  req += query.group_by ? ` GROUP BY ${query.group_by.join(', ')}` : ''
  req += query.having && query.having.length ? ` HAVING ${whereBuilder(query.having)}` : ''
  req += query.order_by ? ` ORDER BY ${query.order_by.name.map(n => n + ' ' + query.order_by.order).join(', ')} ` : ''
  req += typeof (query.limit) !== 'undefined' ? ` LIMIT ${query.limit}` : ''
  req += typeof (query.offset) !== 'undefined' ? ` OFFSET ${query.offset}` : ''
  req += query.final ? ' FINAL' : ''
  return req
}

/**
 *
 * @param clause {(string | string[])[]}
 */
const whereBuilder = (clause) => {
  const op = clause[0]
  const _clause = clause.slice(1).map(c => Array.isArray(c) ? `(${whereBuilder(c)})` : c)
  return _clause.join(` ${op} `)
}<|MERGE_RESOLUTION|>--- conflicted
+++ resolved
@@ -142,11 +142,11 @@
 
 /**
  *
-<<<<<<< HEAD
- * @param request {{query: string, suppressTime?: boolean, stream?: (function(DataStream): DataStream)[]}}
-=======
- * @param request {{query: string, stream?: (function(DataStream): DataStream)[], samplesTable?: string}}
->>>>>>> 5dc61324
+ * @param request {{
+ *  query: string,
+ *  suppressTime?: boolean,
+ *  stream?: (function(DataStream): DataStream)[],
+ *  samplesTable?: string}}
  * @returns {{query: string, stream: (function(DataStream): DataStream)[]}}
  */
 module.exports.transpileTail = (request) => {
@@ -157,19 +157,12 @@
       throw new Error(`${d} is not supported. Only raw logs are supported`)
     }
   }
-<<<<<<< HEAD
-  let query = module.exports.initQuery()
+  let query = module.exports.initQuery({ samplesTable: request.samplesTable })
   if (!request.suppressTime) {
     query = _and(query, [
       'timestamp_ms >= (toUnixTimestamp(now()) - 5) * 1000'
     ])
   }
-=======
-  let query = module.exports.initQuery({ samplesTable: request.samplesTable })
-  query = _and(query, [
-    'timestamp_ms >= (toUnixTimestamp(now()) - 5) * 1000'
-  ])
->>>>>>> 5dc61324
   query = module.exports.transpileLogStreamSelector(expression.rootToken, query)
   query.order_by = {
     name: ['timestamp_ms'],
