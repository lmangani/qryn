--- conflicted
+++ resolved
@@ -17,7 +17,6 @@
 const { Compiler } = require('bnf/Compiler')
 const { Token } = require('bnf/Token')
 
-<<<<<<< HEAD
 Token.prototype.Children = function ( tokenType ){
     let tokens = [];
     for( let i = 0; i < this.tokens.length; i++ ){
@@ -25,17 +24,7 @@
             tokens.push(this.tokens[i]);
         }
         tokens = [...tokens, ...this.tokens[i].Children( tokenType )];
-=======
-Token.prototype.Children = function (tokenType) {
-  let tokens = []
-  for (let i = 0; i < this.tokens.length; i++) {
-    if (this.tokens[i].name === tokenType) {
-      tokens.push(this.tokens[i])
-    } else {
-      tokens = [...tokens, ...this.tokens[i].Children(tokenType)]
->>>>>>> 292af5d8
     }
-  }
 
   return tokens
 }
